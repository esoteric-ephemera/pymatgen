--- conflicted
+++ resolved
@@ -534,13 +534,8 @@
         with pytest.raises(AttributeError, match="summary is not an attribute"):
             _ = self.rester.summary
 
-<<<<<<< HEAD
-    def test_get_summary_dos_bandstructure(self):
-        docs = self.rester.get_summary({"formula": "Fe2O3"})
-=======
     def test_get_summary(self):
         docs = self.rester.summary_search({"formula": "Fe2O3"})
->>>>>>> 63a4c076
         assert len(docs) > 3
 
         mid = "mp-19770"
