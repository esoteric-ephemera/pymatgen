--- conflicted
+++ resolved
@@ -8,11 +8,7 @@
 
 repos:
   - repo: https://github.com/astral-sh/ruff-pre-commit
-<<<<<<< HEAD
     rev: v0.9.0
-=======
-    rev: v0.8.6
->>>>>>> 266e85a2
     hooks:
       - id: ruff
         args: [--fix, --unsafe-fixes]
