# coding: utf-8
# Copyright (c) Pymatgen Development Team.
# Distributed under the terms of the MIT License.

from __future__ import (absolute_import, division, print_function,
                        unicode_literals)

import warnings

import numpy as np

from pymatgen.analysis.elasticity.tensors import SquareTensor
from pymatgen.core.lattice import Lattice
from pymatgen.symmetry.analyzer import SpacegroupAnalyzer
from six.moves import zip

"""
This module provides classes and methods used to describe deformations and
strains, including applying those deformations to structure objects and
generating deformed structure sets for further calculations.
"""

<<<<<<< HEAD
=======
from pymatgen.core.lattice import Lattice
from pymatgen.analysis.elasticity.tensors import SquareTensor
from pymatgen.symmetry.analyzer import SpacegroupAnalyzer
from pymatgen.analysis.elasticity import voigt_map
import warnings
import numpy as np
from six.moves import zip
>>>>>>> d1f109c7

__author__ = "Maarten de Jong"
__copyright__ = "Copyright 2012, The Materials Project"
__credits__ = "Joseph Montoya, Mark Asta, Anubhav Jain"
__version__ = "1.0"
__maintainer__ = "Joseph Montoya"
__email__ = "montoyjh@lbl.gov"
__status__ = "Development"
__date__ = "March 13, 2012"


class Deformation(SquareTensor):
    """
    Subclass of SquareTensor that describes the deformation gradient tensor
    """

    def __new__(cls, deformation_gradient):
        """
        Create a Deformation object.  Note that the constructor uses __new__
        rather than __init__ according to the standard method of subclassing
        numpy ndarrays.

        Args:
            deformation_gradient (3x3 array-like): the 3x3 array-like
                representing the deformation gradient
        """
        obj = super(Deformation, cls).__new__(cls, deformation_gradient)

        return obj.view(cls)

    def check_independent(self):
        """
        checks to determine whether the deformation matrix represents an
        independent deformation, raises a ValueError if not.  If so, returns
        the indices of the deformation gradient entry representing the
        independent component
        """
        indices = list(zip(*np.asarray(self - np.eye(3)).nonzero()))
        if len(indices) != 1:
            raise ValueError("One and only one independent deformation"
                             "must be applied.")
        return indices[0]

    @property
    def green_lagrange_strain(self):
        """
        calculates the euler-lagrange strain from
        the deformation gradient
        """
        return Strain.from_deformation(self)

    def apply_to_structure(self, structure):
        """
        Apply the deformation gradient to a structure.

        Args:
            structure (Structure object): the structure object to
                be modified by the deformation
        """
        def_struct = structure.copy()
        def_struct.modify_lattice(Lattice(np.dot(def_struct.lattice.matrix,
                                                 self)))
        return def_struct

    @classmethod
    def from_index_amount(cls, matrixpos, amt):
        """
        Factory method for constructing a Deformation object
        from a matrix position and amount

        Args:
            matrixpos (tuple): tuple corresponding the matrix position to
                have a perturbation added
            amt (float): amount to add to the identity matrix at position
                matrixpos
        """
        f = np.identity(3)
        f[matrixpos] += amt
        return cls(f)


class DeformedStructureSet(object):
    """
    class that generates a set of independently deformed structures that
    can be used to calculate linear stress-strain response
    """

    def __init__(self, rlxd_str, nd=0.01, ns=0.08,
                 num_norm=4, num_shear=4, symmetry=False):
        """
        constructs the deformed geometries of a structure.  Generates
        m + n deformed structures according to the supplied parameters.

        Args:
            rlxd_str (structure): structure to undergo deformation, if
                fitting elastic tensor is desired, should be a geometry
                optimized structure
            nd (float): maximum perturbation applied to normal deformation
            ns (float): maximum perturbation applied to shear deformation
            m (int): number of deformation structures to generate for
                normal deformation, must be even
            n (int): number of deformation structures to generate for
                shear deformation, must be even
        """

        if num_norm % 2 != 0:
            raise ValueError("Number of normal deformations (num_norm)"
                             " must be even.")
        if num_shear % 2 != 0:
            raise ValueError("Number of shear deformations (num_shear)"
                             " must be even.")

        norm_deformations = np.linspace(-nd, nd, num=num_norm + 1)
        norm_deformations = norm_deformations[norm_deformations.nonzero()]
        shear_deformations = np.linspace(-ns, ns, num=num_shear + 1)
        shear_deformations = shear_deformations[shear_deformations.nonzero()]

        self.undeformed_structure = rlxd_str
        self.deformations = []
        self.def_structs = []

        # Generate deformations
        for ind in [(0, 0), (1, 1), (2, 2)]:
            for amount in norm_deformations:
                defo = Deformation.from_index_amount(ind, amount)
                self.deformations.append(defo)

        for ind in [(0, 1), (0, 2), (1, 2)]:
            for amount in shear_deformations:
                defo = Deformation.from_index_amount(ind, amount)
                self.deformations.append(defo)

        # Perform symmetry reduction if specified
        if symmetry:
            sga = SpacegroupAnalyzer(self.undeformed_structure, tol=0.1)
            symm_ops = sga.get_symmetry_operations(cartesian=True)
            self.deformations = symm_reduce(symm_ops, self.deformations)

        self.def_structs = [defo.apply_to_structure(rlxd_str)
                            for defo in self.deformations]

    def symm_reduce(self, symm_ops, deformation_list, tolerance=1e-2):
        """
        Checks list of deformation gradient tensors for symmetrical
        equivalents and returns a new list with reduntant ones removed

        Args:
            symm_ops (list of SymmOps): list of SymmOps objects with which
                to check the list of deformation tensors for duplicates
            deformation_list (list of Deformations): list of deformation
                gradient objects to check for duplicates
            tolerance (float): tolerance for assigning equal defo. gradients
        """
        unique_defos = []
        for defo in deformation_list:
            in_unique = False
            for op in symm_ops:
                if np.any([(np.abs(defo - defo.transform(symm_op)) < tol).all()
                           for unique_defo in unique_defos]):
                    in_unique = True
                    break
            if not in_unique:
                unique_defos += [defo]
        return unique_defos

    def __iter__(self):
        return iter(self.def_structs)

    def as_strain_dict(self):
        """
        Returns dictionary of deformed structures indexed by independent
        strain objects in accordance with legacy behavior of elasticity
        package
        """
        strains = [IndependentStrain(defo) for defo in self.deformations]
        return dict(zip(strains, self.def_structs))


class Strain(SquareTensor):
    """
    Subclass of SquareTensor that describes the Green-Lagrange strain tensor.
    """

    def __new__(cls, strain_matrix, dfm=None):
        """
        Create a Strain object.  Note that the constructor uses __new__
        rather than __init__ according to the standard method of
        subclassing numpy ndarrays.  Note also that the default constructor
        does not include the deformation gradient

        Args:
            strain_matrix (3x3 array-like): the 3x3 array-like
                representing the Green-Lagrange strain
        """
        vscale = np.ones((6,))
        vscale[3:] *= 2
        obj = super(Strain, cls).__new__(cls, strain_matrix, vscale=vscale)
        if dfm is None:
            warnings.warn("Constructing a strain object without a deformation"
                          " matrix may result in a non-independent "
                          "deformation  Use Strain.from_deformation to "
                          "construct a Strain from a deformation gradient.")

            obj._dfm = convert_strain_to_deformation(obj)
        else:
            dfm = Deformation(dfm)
            gls_test = 0.5 * (np.dot(dfm.trans, dfm) - np.eye(3))
            if (gls_test - obj > 1e-10).any():
                raise ValueError("Strain and deformation gradients "
                                 "do not match!")
            obj._dfm = Deformation(dfm)

        if not obj.is_symmetric():
            raise ValueError("Strain objects must be initialized "
                             "with a symmetric array or a voigt-notation "
                             "vector with six entries.")
        return obj.view(cls)

    def __array_finalize__(self, obj):
        if obj is None:
            return
        self.rank = getattr(obj, "rank", None)
        self._dfm = getattr(obj, "_dfm", None)
        self._vscale = getattr(obj, "_vscale", None)

    @classmethod
    def from_deformation(cls, deformation):
        """
        Factory method that returns a Strain object from a deformation
        gradient

        Args:
            deformation (3x3 array-like):
        """
        dfm = Deformation(deformation)
        return cls(0.5 * (np.dot(dfm.trans, dfm) - np.eye(3)), dfm)

    @property
    def deformation_matrix(self):
        """
        returns the deformation matrix
        """
        return self._dfm

    @property
    def von_mises_strain(self):
        """
         Equivalent strain to Von Mises Stress
        """
        eps = self - 1/3*np.trace(self)*np.identity(3)

        return np.sqrt(np.dot(eps.voigt,eps.voigt)*2/3)

    @property
    def independent_deformation(self):
        """
        determines whether the deformation matrix represents an
        independent deformation, raises a value error if not.
        Returns the index of the deformation gradient corresponding
        to the independent deformation
        """
        return self._dfm.check_independent()

<<<<<<< HEAD
    @property
    def voigt(self):
        """
        translates a strain tensor into a voigt notation vector
        """
        return [self[0, 0], self[1, 1], self[2, 2],
                2. * self[1, 2], 2. * self[0, 2], 2. * self[0, 1]]

    @classmethod
    def from_voigt(cls, voigt):
        """
        Factory method that returns a Strain object from a voigt

        Args:
            voigt (6x1 array-like):
        """

        return cls([[voigt[0], voigt[5] / 2, voigt[4] / 2],
                    [voigt[5] / 2, voigt[1], voigt[3] / 2],
                    [voigt[4] / 2, voigt[3] / 2, voigt[2]]])

=======
>>>>>>> d1f109c7

class IndependentStrain(Strain):
    """
    Class for independent strains intended for use with old Materials Project
    elasticity workflow.  Note that the default constructor constructs from
    a deformation matrix, rather than an array representing the strain, to
    emulate the legacy behavior.
    """

    def __new__(cls, deformation_gradient):
        """
        Create an Independent Strain object.  Note that the constructor uses
        __new__ rather than __init__ according to the standard method of
        subclassing numpy ndarrays.  Note also that, unlike the Strain class,
        the default constructor of IndependentStrain takes the deformation
        gradient as input, rather than an array representing the Green-Lagrange
        strain.

        Args:
            deformation_gradient (3x3 array-like): the 3x3 array-like
                representing the deformation gradient
        """

        obj=Strain.from_deformation(deformation_gradient).view(cls)
        (obj._i, obj._j)=obj.independent_deformation
        return obj

    def __array_finalize__(self, obj):
        if obj is None:
            return
        self._dfm=getattr(obj, "_dfm", None)
        self._i=getattr(obj, "_i", None)
        self._j=getattr(obj, "_j", None)

    @property
    def i(self):
        return self._i

    @property
    def j(self):
        return self._j

def convert_strain_to_deformation(strain):
    strain = SquareTensor(strain)
    ftdotf = 2*strain + np.eye(3)
    eigs, eigvecs = np.linalg.eig(ftdotf)
    rotated = ftdotf.rotate(np.transpose(eigvecs))
    rotated = rotated.round(14)
    defo = Deformation(np.sqrt(rotated))
    result = defo.rotate(eigvecs)
    return result<|MERGE_RESOLUTION|>--- conflicted
+++ resolved
@@ -4,15 +4,6 @@
 
 from __future__ import (absolute_import, division, print_function,
                         unicode_literals)
-
-import warnings
-
-import numpy as np
-
-from pymatgen.analysis.elasticity.tensors import SquareTensor
-from pymatgen.core.lattice import Lattice
-from pymatgen.symmetry.analyzer import SpacegroupAnalyzer
-from six.moves import zip
 
 """
 This module provides classes and methods used to describe deformations and
@@ -20,8 +11,6 @@
 generating deformed structure sets for further calculations.
 """
 
-<<<<<<< HEAD
-=======
 from pymatgen.core.lattice import Lattice
 from pymatgen.analysis.elasticity.tensors import SquareTensor
 from pymatgen.symmetry.analyzer import SpacegroupAnalyzer
@@ -29,7 +18,6 @@
 import warnings
 import numpy as np
 from six.moves import zip
->>>>>>> d1f109c7
 
 __author__ = "Maarten de Jong"
 __copyright__ = "Copyright 2012, The Materials Project"
@@ -293,30 +281,6 @@
         """
         return self._dfm.check_independent()
 
-<<<<<<< HEAD
-    @property
-    def voigt(self):
-        """
-        translates a strain tensor into a voigt notation vector
-        """
-        return [self[0, 0], self[1, 1], self[2, 2],
-                2. * self[1, 2], 2. * self[0, 2], 2. * self[0, 1]]
-
-    @classmethod
-    def from_voigt(cls, voigt):
-        """
-        Factory method that returns a Strain object from a voigt
-
-        Args:
-            voigt (6x1 array-like):
-        """
-
-        return cls([[voigt[0], voigt[5] / 2, voigt[4] / 2],
-                    [voigt[5] / 2, voigt[1], voigt[3] / 2],
-                    [voigt[4] / 2, voigt[3] / 2, voigt[2]]])
-
-=======
->>>>>>> d1f109c7
 
 class IndependentStrain(Strain):
     """
