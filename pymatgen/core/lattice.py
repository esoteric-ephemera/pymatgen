--- conflicted
+++ resolved
@@ -709,7 +709,6 @@
             return mapped[0]
         raise ValueError("can't find niggli")
 
-<<<<<<< HEAD
     def scale(self, new_volume):
         """
         Return a new Lattice with volume new_volume by performing a 
@@ -724,7 +723,7 @@
         new_c = (new_volume / ( geo_factor * np.prod(ratios))) ** (1/3.)
 
         return Lattice(versors * (new_c * ratios))
-=======
+
     def get_wigner_seitz_cell(self):
         """
         Returns the Wigner-Seitz cell for the given lattice.
@@ -762,5 +761,4 @@
             Brillouin Zone. For instance, a list of four coordinates will
             represent a square facet.
         """
-        return self.reciprocal_lattice.get_wigner_seitz_cell()
->>>>>>> a2adadf9
+        return self.reciprocal_lattice.get_wigner_seitz_cell()