--- conflicted
+++ resolved
@@ -13,9 +13,9 @@
 try:
     from pymatgen.electronic_structure.boltztrap2 import BandstructureLoader, \
         VasprunLoader, BztInterpolator, BztTransportProperties, BztPlotter
-    BOLTZTRAP_PRESENT = True
+    BOLTZTRAP2_PRESENT = True
 except:
-    BOLTZTRAP_PRESENT = False
+    BOLTZTRAP2_PRESENT = False
 
 from pymatgen.electronic_structure.core import Spin,OrbitalType
 
@@ -25,16 +25,12 @@
 test_dir = os.path.join(os.path.dirname(__file__), "..", "..", "..",
                         'test_files/boltztrap2/')
 
-<<<<<<< HEAD
+
 vrunfile=os.path.join(test_dir,'vasprun.xml')
 vrun = Vasprun(vrunfile,parse_projected_eigen=True)
-=======
-vrunfile = os.path.join(test_dir, 'vasprun-PbTe_uniform_bs.xml')
-vrun = Vasprun(vrunfile)
->>>>>>> a9014074
 
 
-@unittest.skipIf(not BOLTZTRAP_PRESENT, "No boltztrap, skipping tests...")
+@unittest.skipIf(not BOLTZTRAP2_PRESENT, "No boltztrap2, skipping tests...")
 class BandstructureLoaderTest(unittest.TestCase):
 
     def setUp(self):
@@ -56,7 +52,7 @@
         self.assertAlmostEqual(self.loader.get_volume(), 477.6256714925874, 5)
 
 
-@unittest.skipIf(not BOLTZTRAP_PRESENT, "No boltztrap, skipping tests...")
+@unittest.skipIf(not BOLTZTRAP2_PRESENT, "No boltztrap2, skipping tests...")
 class VasprunLoaderTest(unittest.TestCase):
 
     def setUp(self):
@@ -81,7 +77,7 @@
         self.assertIsNotNone(self.loader)
 
 
-@unittest.skipIf(not BOLTZTRAP_PRESENT, "No boltztrap, skipping tests...")
+@unittest.skipIf(not BOLTZTRAP2_PRESENT, "No boltztrap2, skipping tests...")
 class BztInterpolatorTest(unittest.TestCase):
 
     def setUp(self):
@@ -95,7 +91,6 @@
         warnings.resetwarnings()
 
     def test_properties(self):
-<<<<<<< HEAD
         self.assertTupleEqual(self.bztInterp.cband.shape,(5, 3, 3, 3, 29791))
         self.assertTupleEqual(self.bztInterp.eband.shape,(5, 29791))
         self.assertTupleEqual(self.bztInterp.coeffs.shape,(5, 322))
@@ -105,22 +100,10 @@
         sbs = self.bztInterp.get_band_structure()
         self.assertIsNotNone(sbs)
         self.assertTupleEqual(sbs.bands[Spin.up].shape,(5,137))
-=======
-        self.assertTupleEqual(self.bztInterp.cband.shape, (5, 3, 3, 3, 148877))
-        self.assertTupleEqual(self.bztInterp.eband.shape, (5, 148877))
-        self.assertTupleEqual(self.bztInterp.coeffs.shape, (5, 1429))
-        self.assertEqual(self.bztInterp.nemax, 12)
-
-    def test_get_band_structure(self):
-        sbs = self.bztInterp.get_band_structure()
-        self.assertIsNotNone(sbs)
-        self.assertTupleEqual(list(sbs.bands.values())[0].shape, (5, 137))
->>>>>>> a9014074
 
     def test_tot_dos(self):
         tot_dos = self.bztInterp.get_dos(T=200,npts_mu = 100)
         self.assertIsNotNone(tot_dos)
-<<<<<<< HEAD
         self.assertEqual(len(tot_dos.energies),100)
         self.assertAlmostEqual(tot_dos.densities[Spin.up][0],1.42859939,5)
 
@@ -130,29 +113,16 @@
         self.assertEqual(len(tot_proj_dos.get_spd_dos().values()),3)
         pdos = tot_proj_dos.get_spd_dos()[OrbitalType.s].densities[Spin.up][0]
         self.assertAlmostEqual(pdos,15.474392020,5)
-=======
-        self.assertEqual(len(tot_dos.energies), 10000)
 
-    def test_tot_proj_dos(self):
-        tot_proj_dos = self.bztInterp.get_dos(partial_dos=True, T=200)
-        self.assertIsNotNone(tot_proj_dos)
-        self.assertEqual(len(tot_proj_dos.get_spd_dos().values()), 3)
->>>>>>> a9014074
 
 loader = VasprunLoader(vrun)
 bztInterp=BztInterpolator(loader,lpfac=2)
 
-@unittest.skipIf(not BOLTZTRAP_PRESENT, "No boltztrap, skipping tests...")
+@unittest.skipIf(not BOLTZTRAP2_PRESENT, "No boltztrap2, skipping tests...")
 class BztTransportPropertiesTest(unittest.TestCase):
 
     def setUp(self):
-<<<<<<< HEAD
         self.bztTransp = BztTransportProperties(bztInterp,temp_r = np.arange(300,600,100))
-=======
-        loader = VasprunLoader().from_file(vrunfile)
-        bztInterp = BztInterpolator(loader)
-        self.bztTransp = BztTransportProperties(bztInterp, temp_r=np.arange(300, 600, 100))
->>>>>>> a9014074
         self.assertIsNotNone(self.bztTransp)
         warnings.simplefilter("ignore")
 
@@ -169,7 +139,6 @@
             self.assertTupleEqual(p.shape, (3, 3670))
 
     def test_compute_properties_doping(self):
-<<<<<<< HEAD
         self.bztTransp.compute_properties_doping(doping=10.**np.arange(20,22))
         for p in [self.bztTransp.Conductivity_doping,self. bztTransp.Seebeck_doping,
                   self.bztTransp.Kappa_doping,self.bztTransp.Effective_mass_doping,
@@ -178,27 +147,13 @@
             self.assertTupleEqual(p['n'].shape,(3, 2, 3, 3))
         
 bztTransp=BztTransportProperties(bztInterp,temp_r = np.arange(300,600,100))
-=======
-        self.bztTransp.compute_properties_doping(doping=10. ** np.arange(16, 23))
-        for p in [self.bztTransp.Conductivity_doping, self.bztTransp.Seebeck_doping,
-                  self.bztTransp.Kappa_doping, self.bztTransp.Effective_mass_doping,
-                  self.bztTransp.Power_Factor_doping]:
-            self.assertTupleEqual(p['n'].shape, (3, 7, 3, 3))
 
->>>>>>> a9014074
 
-@unittest.skipIf(not BOLTZTRAP_PRESENT, "No boltztrap, skipping tests...")
+@unittest.skipIf(not BOLTZTRAP2_PRESENT, "No boltztrap2, skipping tests...")
 class BztPlotterTest(unittest.TestCase):
 
     def setUp(self):
-<<<<<<< HEAD
         self.bztPlotter = BztPlotter(bztTransp,bztInterp)
-=======
-        loader = VasprunLoader().from_file(vrunfile)
-        bztInterp = BztInterpolator(loader)
-        bztTransp = BztTransportProperties(bztInterp, temp_r=np.arange(300, 600, 100))
-        self.bztPlotter = BztPlotter(bztTransp, bztInterp)
->>>>>>> a9014074
         self.assertIsNotNone(self.bztPlotter)
 
     def tearDown(self):
