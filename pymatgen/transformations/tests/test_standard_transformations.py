#!/usr/bin/env python
from __future__ import division

'''
Created on Sep 23, 2011
'''

__author__ = "Shyue Ping Ong"
__copyright__ = "Copyright 2011, The Materials Project"
__version__ = "0.1"
__maintainer__ = "Shyue Ping Ong"
__email__ = "shyue@mit.edu"
__date__ = "Sep 23, 2011"

import unittest
<<<<<<< HEAD
import random

from pymatgen.transformations.standard_transformations import *
=======
import os

from pymatgen.transformations.standard_transformations import *
from pymatgen.io.vaspio import Poscar
from pymatgen.core.lattice import Lattice
from pymatgen.core.structure import Structure
from pymatgen.analysis.ewald import EwaldSummation
>>>>>>> faac1db8

class TransformationsTest(unittest.TestCase):

    def setUp(self):
        coords = list()
        coords.append([0, 0, 0])
        coords.append([0.75, 0.5, 0.75])
        lattice = Lattice([[ 3.8401979337, 0.00, 0.00], [1.9200989668, 3.3257101909, 0.00], [0.00, -2.2171384943, 3.1355090603]])
        self.struct = Structure(lattice, ["Si"] * 2 , coords)

    def test_identity_transformation(self):
        t = IdentityTransformation()
        self.assertEqual(self.struct, t.apply_transformation(self.struct))

    def test_to_dict(self):
        t = IdentityTransformation()
        self.assertIn("version", t.to_dict)
        self.assertIn("init_args", t.to_dict)

    def test_rotation_transformation(self):
        t = RotationTransformation([0, 1, 0], 30, False)
        s2 = t.apply_transformation(self.struct)
        s1 = t.inverse.apply_transformation(s2)
        self.assertTrue((abs(s1.lattice.matrix - self.struct.lattice.matrix) < 1e-8).all())


class RemoveSpeciesTransformationTest(unittest.TestCase):

    def test_apply_transformation(self):
        t = RemoveSpeciesTransformation(["Li+"])
        coords = list()
        coords.append([0, 0, 0])
        coords.append([0.75, 0.75, 0.75])
        coords.append([0.5, 0.5, 0.5])
        coords.append([0.25, 0.25, 0.25])
        lattice = Lattice([[ 3.8401979337, 0.00, 0.00], [1.9200989668, 3.3257101909, 0.00], [0.00, -2.2171384943, 3.1355090603]])
        struct = Structure(lattice, ["Li+", "Li+", "O2-", "O2-"], coords)
        s = t.apply_transformation(struct)
        self.assertEqual(s.composition.formula, "O2")


class SubstitutionTransformationTest(unittest.TestCase):

    def test_apply_transformation(self):
        t = SubstitutionTransformation({"Li+":"Na+", "O2-":"S2-"})
        coords = list()
        coords.append([0, 0, 0])
        coords.append([0.75, 0.75, 0.75])
        coords.append([0.5, 0.5, 0.5])
        coords.append([0.25, 0.25, 0.25])
        lattice = Lattice([[ 3.8401979337, 0.00, 0.00], [1.9200989668, 3.3257101909, 0.00], [0.00, -2.2171384943, 3.1355090603]])
        struct = Structure(lattice, ["Li+", "Li+", "O2-", "O2-"], coords)
        s = t.apply_transformation(struct)
        self.assertEqual(s.composition.formula, "Na2 S2")

class SupercellTransformationTest(unittest.TestCase):

    def setUp(self):
        coords = list()
        coords.append([0, 0, 0])
        coords.append([0.75, 0.75, 0.75])
        coords.append([0.5, 0.5, 0.5])
        coords.append([0.25, 0.25, 0.25])
        lattice = Lattice([[ 3.8401979337, 0.00, 0.00], [1.9200989668, 3.3257101909, 0.00], [0.00, -2.2171384943, 3.1355090603]])
        self.struct = Structure(lattice, ["Li+", "Li+", "O2-", "O2-"], coords)

    def test_apply_transformation(self):
        t = SupercellTransformation([[2, 1, 0], [0, 2, 0], [1, 0, 2]])
        s = t.apply_transformation(self.struct)
        self.assertEqual(s.composition.formula, "Li16 O16")

    def test_from_scaling_factors(self):
        scale_factors = [random.randint(1, 5) for i in xrange(3)]
        t = SupercellTransformation.from_scaling_factors(*scale_factors)
        s = t.apply_transformation(self.struct)
        self.assertEqual(s.num_sites, 4 * reduce(lambda a, b: a * b, scale_factors))

class OxidationStateDecorationTransformationTest(unittest.TestCase):

    def test_apply_transformation(self):
        t = OxidationStateDecorationTransformation({"Li":1, "O":-2})
        coords = list()
        coords.append([0, 0, 0])
        coords.append([0.75, 0.75, 0.75])
        coords.append([0.5, 0.5, 0.5])
        coords.append([0.25, 0.25, 0.25])
        lattice = Lattice([[ 3.8401979337, 0.00, 0.00], [1.9200989668, 3.3257101909, 0.00], [0.00, -2.2171384943, 3.1355090603]])
        struct = Structure(lattice, ["Li", "Li", "O", "O"], coords)
        s = t.apply_transformation(struct)
        self.assertEqual(str(s[0].specie), "Li+")
        self.assertEqual(str(s[2].specie), "O2-")


class PartialRemoveSpecieTransformationTest(unittest.TestCase):

    def test_apply_transformation(self):
        t = PartialRemoveSpecieTransformation("Li+", 1.0 / 3, True)
        coords = list()
        coords.append([0, 0, 0])
        coords.append([0.75, 0.75, 0.75])
        coords.append([0.5, 0.5, 0.5])
        coords.append([0.25, 0.25, 0.25])
        lattice = Lattice([[ 3.8401979337, 0.00, 0.00], [1.9200989668, 3.3257101909, 0.00], [0.00, -2.2171384943, 3.1355090603]])
        struct = Structure(lattice, ["Li+", "Li+", "Li+", "O2-"], coords)
        t.apply_transformation(struct)
<<<<<<< HEAD
        self.assertEqual(len(t.all_structures), 3)

=======
        self.assertEqual(len(t.all_structures), 2)
        
>>>>>>> faac1db8
    def test_apply_transformation_fast(self):
        t = PartialRemoveSpecieTransformation("Li+", 0.5)
        coords = list()
        coords.append([0, 0, 0])
        coords.append([0.75, 0.75, 0.75])
        coords.append([0.5, 0.5, 0.5])
        coords.append([0.25, 0.25, 0.25])
        coords.append([0.1, 0.1, 0.1])
        coords.append([0.3, 0.75, 0.3])
        lattice = Lattice([[ 10, 0.00, 0.00], [0, 10, 0.00], [0.00, 0, 10]])
        struct = Structure(lattice, ["Li+"] * 6, coords)
        fast_opt_s = t.apply_transformation(struct)
        t = PartialRemoveSpecieTransformation("Li+", 0.5, True)
        slow_opt_s = t.apply_transformation(struct)
        self.assertAlmostEqual(EwaldSummation(fast_opt_s).total_energy, EwaldSummation(slow_opt_s).total_energy, 4)
        self.assertEqual(fast_opt_s, slow_opt_s)
<<<<<<< HEAD


=======
    
    def test_apply_transformations_complete_ranking(self):
        
        module_dir = os.path.dirname(os.path.abspath(__file__))
        p = Poscar.from_file(os.path.join(module_dir, 'POSCAR.LiFePO4'))
        t1 = OxidationStateDecorationTransformation({"Li":1, "Fe":2, "P":5, "O":-2})
        s = t1.apply_transformation(p.struct)
        t = PartialRemoveSpecieTransformation("Li+", 0.5, True)
        t.apply_transformation(s)
        self.assertEqual(len(t.all_structures),3)
       
        
>>>>>>> faac1db8
class OrderDisorderedStructureTransformationTest(unittest.TestCase):

    def test_apply_transformation(self):
        t = OrderDisorderedStructureTransformation(num_structures = 50)
        coords = list()
        coords.append([0, 0, 0])
        coords.append([0.75, 0.75, 0.75])
        coords.append([0.5, 0.5, 0.5])
        coords.append([0.25, 0.25, 0.25])
        lattice = Lattice([[ 3.8401979337, 0.00, 0.00], [1.9200989668, 3.3257101909, 0.00], [0.00, -2.2171384943, 3.1355090603]])

        struct = Structure(lattice, [{"Si4+":0.5, "O2-": 0.25, "P5+": 0.25}, {"Si4+":0.5, "O2-": 0.25, "P5+": 0.25}, {"Si4+":0.5, "O2-": 0.25, "P5+": 0.25}, {"Si4+":0.5, "O2-": 0.25, "P5+": 0.25}] , coords)
        t.apply_transformation(struct)
        self.assertEqual(len(t.all_structures), 12)

        struct = Structure(lattice, [{"Si4+":0.5}, {"Si4+":0.5}, {"P5+":0.5, "O2-": 0.5}, {"P5+":0.5, "O2-": 0.5}] , coords)
        t.apply_transformation(struct)
        self.assertEqual(len(t.all_structures), 4)

        struct = Structure(lattice, [{"Si4+":0.5}, {"Si4+":0.5}, {"O2-": 0.5}, {"O2-": 0.5}] , coords)
        t.apply_transformation(struct)
        self.assertEqual(len(t.all_structures), 4)

        struct = Structure(lattice, [{"Si4+":0.333}, {"Si4+":0.333}, {"Si4+":0.333}, "O2-"] , coords)
        t.apply_transformation(struct)
        self.assertEqual(len(t.all_structures), 3)

class PrimitiveCellTransformationTest(unittest.TestCase):

    def test_apply_transformation(self):
        t = PrimitiveCellTransformation()
        coords = list()
        coords.append([0, 0, 0])
        coords.append([0.375, 0.375, 0.375])
        coords.append([.5, .5, .5])
        coords.append([0.875, 0.875, 0.875])
        coords.append([0.125, 0.125, 0.125])
        coords.append([0.25, 0.25, 0.25])
        coords.append([0.625, 0.625, 0.625])
        coords.append([0.75, 0.75, 0.75])

        lattice = Lattice([[ 3.8401979337, 0.00, 0.00], [1.9200989668, 3.3257101909, 0.00], [0.00, -2.2171384943, 3.1355090603]])
        struct = Structure(lattice, ["Li+", "Li+", "Li+", "Li+", "O2-", "O2-", "O2-", "O2-"], coords)
        s = t.apply_transformation(struct)
        self.assertEqual(len(s), 4)


class TranslateSitesTransformationTest(unittest.TestCase):

    def test_apply_transformation(self):
        t = TranslateSitesTransformation([0], [0.1, 0.2, 0.3])
        coords = list()
        coords.append([0, 0, 0])
        coords.append([0.375, 0.375, 0.375])
        coords.append([.5, .5, .5])
        coords.append([0.875, 0.875, 0.875])
        coords.append([0.125, 0.125, 0.125])
        coords.append([0.25, 0.25, 0.25])
        coords.append([0.625, 0.625, 0.625])
        coords.append([0.75, 0.75, 0.75])

        lattice = Lattice([[ 3.8401979337, 0.00, 0.00], [1.9200989668, 3.3257101909, 0.00], [0.00, -2.2171384943, 3.1355090603]])
        struct = Structure(lattice, ["Li+", "Li+", "Li+", "Li+", "O2-", "O2-", "O2-", "O2-"], coords)
        s = t.apply_transformation(struct)
        self.assertTrue(np.allclose(s[0].frac_coords, [0.1, 0.2, 0.3]))
        inv_t = t.inverse
        s = inv_t.apply_transformation(s)
        self.assertTrue(np.allclose(s[0].frac_coords, [0, 0, 0]))


class TransformationJsonTest(unittest.TestCase):

    def test_from_json(self):
        self.assertIsInstance(transformation_from_json('{"name": "IdentityTransformation", "init_args": {}}'), IdentityTransformation)
        self.assertIsInstance(transformation_from_json('{"name": "RotationTransformation", "init_args": {"angle": 30, "angle_in_radians": false, "axis": [0, 1, 0]}}'), RotationTransformation)

if __name__ == "__main__":
    unittest.main()<|MERGE_RESOLUTION|>--- conflicted
+++ resolved
@@ -12,20 +12,12 @@
 __email__ = "shyue@mit.edu"
 __date__ = "Sep 23, 2011"
 
+import os
 import unittest
-<<<<<<< HEAD
 import random
-
-from pymatgen.transformations.standard_transformations import *
-=======
-import os
 
 from pymatgen.transformations.standard_transformations import *
 from pymatgen.io.vaspio import Poscar
-from pymatgen.core.lattice import Lattice
-from pymatgen.core.structure import Structure
-from pymatgen.analysis.ewald import EwaldSummation
->>>>>>> faac1db8
 
 class TransformationsTest(unittest.TestCase):
 
@@ -131,13 +123,8 @@
         lattice = Lattice([[ 3.8401979337, 0.00, 0.00], [1.9200989668, 3.3257101909, 0.00], [0.00, -2.2171384943, 3.1355090603]])
         struct = Structure(lattice, ["Li+", "Li+", "Li+", "O2-"], coords)
         t.apply_transformation(struct)
-<<<<<<< HEAD
-        self.assertEqual(len(t.all_structures), 3)
-
-=======
         self.assertEqual(len(t.all_structures), 2)
-        
->>>>>>> faac1db8
+
     def test_apply_transformation_fast(self):
         t = PartialRemoveSpecieTransformation("Li+", 0.5)
         coords = list()
@@ -154,23 +141,18 @@
         slow_opt_s = t.apply_transformation(struct)
         self.assertAlmostEqual(EwaldSummation(fast_opt_s).total_energy, EwaldSummation(slow_opt_s).total_energy, 4)
         self.assertEqual(fast_opt_s, slow_opt_s)
-<<<<<<< HEAD
-
-
-=======
-    
+
     def test_apply_transformations_complete_ranking(self):
-        
+
         module_dir = os.path.dirname(os.path.abspath(__file__))
         p = Poscar.from_file(os.path.join(module_dir, 'POSCAR.LiFePO4'))
         t1 = OxidationStateDecorationTransformation({"Li":1, "Fe":2, "P":5, "O":-2})
         s = t1.apply_transformation(p.struct)
         t = PartialRemoveSpecieTransformation("Li+", 0.5, True)
         t.apply_transformation(s)
-        self.assertEqual(len(t.all_structures),3)
-       
-        
->>>>>>> faac1db8
+        self.assertEqual(len(t.all_structures), 3)
+
+
 class OrderDisorderedStructureTransformationTest(unittest.TestCase):
 
     def test_apply_transformation(self):
