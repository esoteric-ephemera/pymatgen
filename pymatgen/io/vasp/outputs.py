# coding: utf-8
# Copyright (c) Pymatgen Development Team.
# Distributed under the terms of the MIT License.

"""
Classes for reading/manipulating/writing VASP ouput files.
"""

import glob
import itertools
import json
import logging
import math
import os
import re
import warnings
import xml.etree.cElementTree as ET
from io import StringIO
from collections import defaultdict
from typing import Optional, Tuple, List, Union, DefaultDict
from pathlib import Path
<<<<<<< HEAD
=======
from typing import DefaultDict, List, Optional, Tuple, Union
>>>>>>> fbf87eba

import numpy as np
from monty.dev import deprecated
from monty.io import reverse_readfile, zopen
from monty.json import MSONable, jsanitize
from monty.os.path import zpath
from monty.re import regrep
from scipy.interpolate import RegularGridInterpolator

from pymatgen.core.composition import Composition
from pymatgen.core.lattice import Lattice
from pymatgen.core.periodic_table import Element
from pymatgen.core.structure import Structure
from pymatgen.core.units import unitized
from pymatgen.electronic_structure.bandstructure import (
    BandStructure,
    BandStructureSymmLine,
    get_reconstructed_band_structure,
)
from pymatgen.electronic_structure.core import Magmom, Orbital, OrbitalType, Spin
from pymatgen.electronic_structure.dos import CompleteDos, Dos
from pymatgen.entries.computed_entries import ComputedEntry, ComputedStructureEntry
from pymatgen.io.vasp.inputs import Incar, Kpoints, Poscar, Potcar
from pymatgen.io.wannier90 import Unk
from pymatgen.util.io_utils import clean_lines, micro_pyawk
from pymatgen.util.num import make_symmetric_matrix_from_upper_tri

logger = logging.getLogger(__name__)


def _parse_parameters(val_type, val):
    """
    Helper function to convert a Vasprun parameter into the proper type.
    Boolean, int and float types are converted.

    Args:
        val_type: Value type parsed from vasprun.xml.
        val: Actual string value parsed for vasprun.xml.
    """
    if val_type == "logical":
        return val == "T"
    if val_type == "int":
        return int(val)
    if val_type == "string":
        return val.strip()
    return float(val)


def _parse_v_parameters(val_type, val, filename, param_name):
    r"""
    Helper function to convert a Vasprun array-type parameter into the proper
    type. Boolean, int and float types are converted.

    Args:
        val_type: Value type parsed from vasprun.xml.
        val: Actual string value parsed for vasprun.xml.
        filename: Fullpath of vasprun.xml. Used for robust error handling.
            E.g., if vasprun.xml contains *** for some Incar parameters,
            the code will try to read from an INCAR file present in the same
            directory.
        param_name: Name of parameter.

    Returns:
        Parsed value.
    """
    if val_type == "logical":
        val = [i == "T" for i in val.split()]
    elif val_type == "int":
        try:
            val = [int(i) for i in val.split()]
        except ValueError:
            # Fix for stupid error in vasprun sometimes which displays
            # LDAUL/J as 2****
            val = _parse_from_incar(filename, param_name)
            if val is None:
                raise IOError("Error in parsing vasprun.xml")
    elif val_type == "string":
        val = val.split()
    else:
        try:
            val = [float(i) for i in val.split()]
        except ValueError:
            # Fix for stupid error in vasprun sometimes which displays
            # MAGMOM as 2****
            val = _parse_from_incar(filename, param_name)
            if val is None:
                raise IOError("Error in parsing vasprun.xml")
    return val


def _parse_varray(elem):
    if elem.get("type", None) == "logical":
        m = [[i == "T" for i in v.text.split()] for v in elem]
    else:
        m = [[_vasprun_float(i) for i in v.text.split()] for v in elem]
    return m


def _parse_from_incar(filename, key):
    """
    Helper function to parse a parameter from the INCAR.
    """
    dirname = os.path.dirname(filename)
    for f in os.listdir(dirname):
        if re.search(r"INCAR", f):
            warnings.warn("INCAR found. Using " + key + " from INCAR.")
            incar = Incar.from_file(os.path.join(dirname, f))
            if key in incar:
                return incar[key]
            return None
    return None


def _vasprun_float(f):
    """
    Large numbers are often represented as ********* in the vasprun.
    This function parses these values as np.nan
    """
    try:
        return float(f)
    except ValueError as e:
        f = f.strip()
        if f == "*" * len(f):
            warnings.warn("Float overflow (*******) encountered in vasprun")
            return np.nan
        raise e


class Vasprun(MSONable):
    """
    Vastly improved cElementTree-based parser for vasprun.xml files. Uses
    iterparse to support incremental parsing of large files.
    Speedup over Dom is at least 2x for smallish files (~1Mb) to orders of
    magnitude for larger files (~10Mb).

    **Vasp results**

    .. attribute:: ionic_steps

        All ionic steps in the run as a list of
        {"structure": structure at end of run,
        "electronic_steps": {All electronic step data in vasprun file},
        "stresses": stress matrix}

    .. attribute:: tdos

        Total dos calculated at the end of run.

    .. attribute:: idos

        Integrated dos calculated at the end of run.

    .. attribute:: pdos

        List of list of PDos objects. Access as pdos[atomindex][orbitalindex]

    .. attribute:: efermi

        Fermi energy

    .. attribute:: eigenvalues

        Available only if parse_eigen=True. Final eigenvalues as a dict of
        {(spin, kpoint index):[[eigenvalue, occu]]}.
        This representation is based on actual ordering in VASP and is meant as
        an intermediate representation to be converted into proper objects. The
        kpoint index is 0-based (unlike the 1-based indexing in VASP).

    .. attribute:: projected_eigenvalues

        Final projected eigenvalues as a dict of {spin: nd-array}. To access
        a particular value, you need to do
        Vasprun.projected_eigenvalues[spin][kpoint index][band index][atom index][orbital_index]
        This representation is based on actual ordering in VASP and is meant as
        an intermediate representation to be converted into proper objects. The
        kpoint, band and atom indices are 0-based (unlike the 1-based indexing
        in VASP).


    .. attribute:: other_dielectric

        Dictionary, with the tag comment as key, containing other variants of
        the real and imaginary part of the dielectric constant (e.g., computed
        by RPA) in function of the energy (frequency). Optical properties (e.g.
        absorption coefficient) can be obtained through this.
        The data is given as a tuple of 3 values containing each of them
        the energy, the real part tensor, and the imaginary part tensor
        ([energies],[[real_partxx,real_partyy,real_partzz,real_partxy,
        real_partyz,real_partxz]],[[imag_partxx,imag_partyy,imag_partzz,
        imag_partxy, imag_partyz, imag_partxz]])

    .. attribute:: nionic_steps

        The total number of ionic steps. This number is always equal
        to the total number of steps in the actual run even if
        ionic_step_skip is used.

    .. attribute:: force_constants

        Force constants computed in phonon DFPT run(IBRION = 8).
        The data is a 4D numpy array of shape (natoms, natoms, 3, 3).

    .. attribute:: normalmode_eigenvals

        Normal mode frequencies.
        1D numpy array of size 3*natoms.

    .. attribute:: normalmode_eigenvecs

        Normal mode eigen vectors.
        3D numpy array of shape (3*natoms, natoms, 3).

    **Vasp inputs**

    .. attribute:: incar

        Incar object for parameters specified in INCAR file.

    .. attribute:: parameters

        Incar object with parameters that vasp actually used, including all
        defaults.

    .. attribute:: kpoints

        Kpoints object for KPOINTS specified in run.

    .. attribute:: actual_kpoints

        List of actual kpoints, e.g.,
        [[0.25, 0.125, 0.08333333], [-0.25, 0.125, 0.08333333],
        [0.25, 0.375, 0.08333333], ....]

    .. attribute:: actual_kpoints_weights

        List of kpoint weights, E.g.,
        [0.04166667, 0.04166667, 0.04166667, 0.04166667, 0.04166667, ....]

    .. attribute:: atomic_symbols

        List of atomic symbols, e.g., ["Li", "Fe", "Fe", "P", "P", "P"]

    .. attribute:: potcar_symbols

        List of POTCAR symbols. e.g.,
        ["PAW_PBE Li 17Jan2003", "PAW_PBE Fe 06Sep2000", ..]

    Author: Shyue Ping Ong
    """

    def __init__(
        self,
        filename,
        ionic_step_skip=None,
        ionic_step_offset=0,
        parse_dos=True,
        parse_eigen=True,
        parse_projected_eigen=False,
        parse_potcar_file=True,
        occu_tol=1e-8,
        exception_on_bad_xml=True,
    ):
        """
        Args:
            filename (str): Filename to parse
            ionic_step_skip (int): If ionic_step_skip is a number > 1,
                only every ionic_step_skip ionic steps will be read for
                structure and energies. This is very useful if you are parsing
                very large vasprun.xml files and you are not interested in every
                single ionic step. Note that the final energies may not be the
                actual final energy in the vasprun.
            ionic_step_offset (int): Used together with ionic_step_skip. If set,
                the first ionic step read will be offset by the amount of
                ionic_step_offset. For example, if you want to start reading
                every 10th structure but only from the 3rd structure onwards,
                set ionic_step_skip to 10 and ionic_step_offset to 3. Main use
                case is when doing statistical structure analysis with
                extremely long time scale multiple VASP calculations of
                varying numbers of steps.
            parse_dos (bool): Whether to parse the dos. Defaults to True. Set
                to False to shave off significant time from the parsing if you
                are not interested in getting those data.
            parse_eigen (bool): Whether to parse the eigenvalues. Defaults to
                True. Set to False to shave off significant time from the
                parsing if you are not interested in getting those data.
            parse_projected_eigen (bool): Whether to parse the projected
                eigenvalues. Defaults to False. Set to True to obtain projected
                eigenvalues. **Note that this can take an extreme amount of time
                and memory.** So use this wisely.
            parse_potcar_file (bool/str): Whether to parse the potcar file to read
                the potcar hashes for the potcar_spec attribute. Defaults to True,
                where no hashes will be determined and the potcar_spec dictionaries
                will read {"symbol": ElSymbol, "hash": None}. By Default, looks in
                the same directory as the vasprun.xml, with same extensions as
                 Vasprun.xml. If a string is provided, looks at that filepath.
            occu_tol (float): Sets the minimum tol for the determination of the
                vbm and cbm. Usually the default of 1e-8 works well enough,
                but there may be pathological cases.
            exception_on_bad_xml (bool): Whether to throw a ParseException if a
                malformed XML is detected. Default to True, which ensures only
                proper vasprun.xml are parsed. You can set to False if you want
                partial results (e.g., if you are monitoring a calculation during a
                run), but use the results with care. A warning is issued.
        """
        self.filename = filename
        self.ionic_step_skip = ionic_step_skip
        self.ionic_step_offset = ionic_step_offset
        self.occu_tol = occu_tol
        self.exception_on_bad_xml = exception_on_bad_xml

        with zopen(filename, "rt") as f:
            if ionic_step_skip or ionic_step_offset:
                # remove parts of the xml file and parse the string
                run = f.read()
                steps = run.split("<calculation>")
                # The text before the first <calculation> is the preamble!
                preamble = steps.pop(0)
                self.nionic_steps = len(steps)
                new_steps = steps[ionic_step_offset :: int(ionic_step_skip)]
                # add the tailing informat in the last step from the run
                to_parse = "<calculation>".join(new_steps)
                if steps[-1] != new_steps[-1]:
                    to_parse = "{}<calculation>{}{}".format(
                        preamble, to_parse, steps[-1].split("</calculation>")[-1]
                    )
                else:
                    to_parse = "{}<calculation>{}".format(preamble, to_parse)
                self._parse(
                    StringIO(to_parse),
                    parse_dos=parse_dos,
                    parse_eigen=parse_eigen,
                    parse_projected_eigen=parse_projected_eigen,
                )
            else:
                self._parse(
                    f,
                    parse_dos=parse_dos,
                    parse_eigen=parse_eigen,
                    parse_projected_eigen=parse_projected_eigen,
                )
                self.nionic_steps = len(self.ionic_steps)

            if parse_potcar_file:
                self.update_potcar_spec(parse_potcar_file)
                self.update_charge_from_potcar(parse_potcar_file)

        if self.incar.get("ALGO", "") != "BSE" and (not self.converged):
            msg = "%s is an unconverged VASP run.\n" % filename
            msg += "Electronic convergence reached: %s.\n" % self.converged_electronic
            msg += "Ionic convergence reached: %s." % self.converged_ionic
            warnings.warn(msg, UnconvergedVASPWarning)

    def _parse(self, stream, parse_dos, parse_eigen, parse_projected_eigen):
        self.efermi = None
        self.eigenvalues = None
        self.projected_eigenvalues = None
        self.dielectric_data = {}
        self.other_dielectric = {}
        ionic_steps = []
        parsed_header = False
        try:
            for event, elem in ET.iterparse(stream):
                tag = elem.tag
                if not parsed_header:
                    if tag == "generator":
                        self.generator = self._parse_params(elem)
                    elif tag == "incar":
                        self.incar = self._parse_params(elem)
                    elif tag == "kpoints":
                        if not hasattr(self, "kpoints"):
                            (
                                self.kpoints,
                                self.actual_kpoints,
                                self.actual_kpoints_weights,
                            ) = self._parse_kpoints(elem)
                    elif tag == "parameters":
                        self.parameters = self._parse_params(elem)
                    elif tag == "structure" and elem.attrib.get("name") == "initialpos":
                        self.initial_structure = self._parse_structure(elem)
                    elif tag == "atominfo":
                        self.atomic_symbols, self.potcar_symbols = self._parse_atominfo(
                            elem
                        )
                        self.potcar_spec = [
                            {"titel": p, "hash": None} for p in self.potcar_symbols
                        ]
                if tag == "calculation":
                    parsed_header = True
                    if not self.parameters.get("LCHIMAG", False):
                        ionic_steps.append(self._parse_calculation(elem))
                    else:
                        ionic_steps.extend(
                            self._parse_chemical_shielding_calculation(elem)
                        )
                elif parse_dos and tag == "dos":
                    try:
                        self.tdos, self.idos, self.pdos = self._parse_dos(elem)
                        self.efermi = self.tdos.efermi
                        self.dos_has_errors = False
                    except Exception:
                        self.dos_has_errors = True
                elif parse_eigen and tag == "eigenvalues":
                    self.eigenvalues = self._parse_eigen(elem)
                elif parse_projected_eigen and tag == "projected":
                    self.projected_eigenvalues = self._parse_projected_eigen(elem)
                elif tag == "dielectricfunction":
                    if (
                        "comment" not in elem.attrib
                        or elem.attrib["comment"]
                        == "INVERSE MACROSCOPIC DIELECTRIC TENSOR (including "
                        "local field effects in RPA (Hartree))"
                    ):
                        if "density" not in self.dielectric_data:
                            self.dielectric_data["density"] = self._parse_diel(elem)
                        elif "velocity" not in self.dielectric_data:
                            # "velocity-velocity" is also named
                            # "current-current" in OUTCAR
                            self.dielectric_data["velocity"] = self._parse_diel(elem)
                        else:
                            raise NotImplementedError(
                                "This vasprun.xml has >2 unlabelled dielectric "
                                "functions"
                            )
                    else:
                        comment = elem.attrib["comment"]
                        # VASP 6+ has labels for the density and current
                        # derived dielectric constants
                        if comment == "density-density":
                            self.dielectric_data["density"] = self._parse_diel(elem)
                        elif comment == "current-current":
                            self.dielectric_data["velocity"] = self._parse_diel(elem)
                        else:
                            self.other_dielectric[comment] = self._parse_diel(elem)

                elif (
                    tag == "varray" and elem.attrib.get("name") == "opticaltransitions"
                ):
                    self.optical_transition = np.array(_parse_varray(elem))
                elif tag == "structure" and elem.attrib.get("name") == "finalpos":
                    self.final_structure = self._parse_structure(elem)
                elif tag == "dynmat":
                    hessian, eigenvalues, eigenvectors = self._parse_dynmat(elem)
                    natoms = len(self.atomic_symbols)
                    hessian = np.array(hessian)
                    self.force_constants = np.zeros(
                        (natoms, natoms, 3, 3), dtype="double"
                    )
                    for i in range(natoms):
                        for j in range(natoms):
                            self.force_constants[i, j] = hessian[
                                i * 3 : (i + 1) * 3, j * 3 : (j + 1) * 3
                            ]
                    phonon_eigenvectors = []
                    for ev in eigenvectors:
                        phonon_eigenvectors.append(np.array(ev).reshape(natoms, 3))
                    self.normalmode_eigenvals = np.array(eigenvalues)
                    self.normalmode_eigenvecs = np.array(phonon_eigenvectors)
        except ET.ParseError as ex:
            if self.exception_on_bad_xml:
                raise ex
            warnings.warn(
                "XML is malformed. Parsing has stopped but partial data"
                "is available.",
                UserWarning,
            )
        self.ionic_steps = ionic_steps
        self.vasp_version = self.generator["version"]

    @property
    def structures(self):
        """
        Returns:
             List of Structure objects for the structure at each ionic step.
        """
        return [step["structure"] for step in self.ionic_steps]

    @property
    def epsilon_static(self):
        """
        Property only available for DFPT calculations.

        Returns:
            The static part of the dielectric constant. Present when it's a DFPT run
            (LEPSILON=TRUE)
        """
        return self.ionic_steps[-1].get("epsilon", [])

    @property
    def epsilon_static_wolfe(self):
        """
        Property only available for DFPT calculations.

        Returns:
            The static part of the dielectric constant without any local field
            effects. Present when it's a DFPT run (LEPSILON=TRUE)
        """
        return self.ionic_steps[-1].get("epsilon_rpa", [])

    @property
    def epsilon_ionic(self):
        """
        Property only available for DFPT calculations and when IBRION=5, 6, 7 or 8.

        Returns:
            The ionic part of the static dielectric constant. Present when it's a
            DFPT run (LEPSILON=TRUE) and IBRION=5, 6, 7 or 8

        """
        return self.ionic_steps[-1].get("epsilon_ion", [])

    @property
    def dielectric(self):
        """
        Returns:
            The real and imaginary part of the dielectric constant (e.g., computed
            by RPA) in function of the energy (frequency). Optical properties (e.g.
            absorption coefficient) can be obtained through this.
            The data is given as a tuple of 3 values containing each of them
            the energy, the real part tensor, and the imaginary part tensor
            ([energies],[[real_partxx,real_partyy,real_partzz,real_partxy,
            real_partyz,real_partxz]],[[imag_partxx,imag_partyy,imag_partzz,
            imag_partxy, imag_partyz, imag_partxz]])
        """
        return self.dielectric_data["density"]

    @property
    def optical_absorption_coeff(self):
        """
        Calculate the optical absorption coefficient
        from the dielectric constants. Note that this method is only
        implemented for optical properties calculated with GGA and BSE.
        Returns:
        optical absorption coefficient in list
        """
        if self.dielectric_data["density"]:
            real_avg = [
                sum(self.dielectric_data["density"][1][i][0:3]) / 3
                for i in range(len(self.dielectric_data["density"][0]))
            ]
            imag_avg = [
                sum(self.dielectric_data["density"][2][i][0:3]) / 3
                for i in range(len(self.dielectric_data["density"][0]))
            ]

            def f(freq, real, imag):
                """
                The optical absorption coefficient calculated in terms of
                equation
                """
                hbar = 6.582119514e-16  # eV/K
                coeff = (
                    np.sqrt(np.sqrt(real ** 2 + imag ** 2) - real)
                    * np.sqrt(2)
                    / hbar
                    * freq
                )
                return coeff

            absorption_coeff = [
                f(freq, real, imag)
                for freq, real, imag in zip(
                    self.dielectric_data["density"][0], real_avg, imag_avg
                )
            ]
        return absorption_coeff

    @property
    def converged_electronic(self):
        """
        Returns:
            True if electronic step convergence has been reached in the final
            ionic step
        """
        final_esteps = self.ionic_steps[-1]["electronic_steps"]
        if "LEPSILON" in self.incar and self.incar["LEPSILON"]:
            i = 1
            to_check = set(["e_wo_entrp", "e_fr_energy", "e_0_energy"])
            while set(final_esteps[i].keys()) == to_check:
                i += 1
            return i + 1 != self.parameters["NELM"]
        return len(final_esteps) < self.parameters["NELM"]

    @property
    def converged_ionic(self):
        """
        Returns:
            True if ionic step convergence has been reached, i.e. that vasp
            exited before reaching the max ionic steps for a relaxation run
        """
        nsw = self.parameters.get("NSW", 0)
        return nsw <= 1 or len(self.ionic_steps) < nsw

    @property
    def converged(self):
        """
        Returns:
            True if a relaxation run is converged both ionically and
            electronically.
        """
        return self.converged_electronic and self.converged_ionic

    @property  # type: ignore
    @unitized("eV")
    def final_energy(self):
        """
        Final energy from the vasp run.
        """
        try:
            final_istep = self.ionic_steps[-1]
            if (
                final_istep["e_wo_entrp"]
                != final_istep["electronic_steps"][-1]["e_0_energy"]
            ):
                warnings.warn(
                    "Final e_wo_entrp differs from the final "
                    "electronic step. VASP may have included some "
                    "corrections, e.g., vdw. Vasprun will return "
                    "the final e_wo_entrp, i.e., including "
                    "corrections in such instances."
                )
                return final_istep["e_wo_entrp"]
            return final_istep["electronic_steps"][-1]["e_0_energy"]
        except (IndexError, KeyError):
            warnings.warn(
                "Calculation does not have a total energy. "
                "Possibly a GW or similar kind of run. A value of "
                "infinity is returned."
            )
            return float("inf")

    @property
    def complete_dos(self):
        """
        A complete dos object which incorporates the total dos and all
        projected dos.
        """
        final_struct = self.final_structure
        pdoss = {final_struct[i]: pdos for i, pdos in enumerate(self.pdos)}
        return CompleteDos(self.final_structure, self.tdos, pdoss)

    @property
    def hubbards(self):
        """
        Hubbard U values used if a vasprun is a GGA+U run. {} otherwise.
        """
        symbols = [s.split()[1] for s in self.potcar_symbols]
        symbols = [re.split(r"_", s)[0] for s in symbols]
        if not self.incar.get("LDAU", False):
            return {}
        us = self.incar.get("LDAUU", self.parameters.get("LDAUU"))
        js = self.incar.get("LDAUJ", self.parameters.get("LDAUJ"))
        if len(js) != len(us):
            js = [0] * len(us)
        if len(us) == len(symbols):
            return {symbols[i]: us[i] - js[i] for i in range(len(symbols))}
        if sum(us) == 0 and sum(js) == 0:
            return {}
        raise VaspParserError(
            "Length of U value parameters and atomic " "symbols are mismatched"
        )

    @property
    def run_type(self):
        """
        Returns the run type. Currently detects GGA, metaGGA, HF, HSE, B3LYP,
        and hybrid functionals based on relevant INCAR tags. LDA is assigned if
        PAW POTCARs are used and no other functional is detected.

        Hubbard U terms and vdW corrections are detected automatically as well.
        """
        GGA_TYPES = {
            "RE": "revPBE",
            "PE": "PBE",
            "PS": "PBEsol",
            "RP": "revPBE+Padé",
            "AM": "AM05",
            "OR": "optPBE",
            "BO": "optB88",
            "MK": "optB86b",
            "--": "GGA",
        }

        METAGGA_TYPES = {
            "TPSS": "TPSS",
            "RTPSS": "revTPSS",
            "M06L": "M06-L",
            "MBJ": "modified Becke-Johnson",
            "SCAN": "SCAN",
            "R2SCAN": "R2SCAN",
            "RSCAN": "RSCAN",
            "MS0": "MadeSimple0",
            "MS1": "MadeSimple1",
            "MS2": "MadeSimple2",
        }

        IVDW_TYPES = {
            1: "DFT-D2",
            10: "DFT-D2",
            11: "DFT-D3",
            12: "DFT-D3-BJ",
            2: "TS",
            20: "TS",
            21: "TS-H",
            202: "MBD",
            4: "dDsC",
        }

        if self.parameters.get("AEXX", 1.00) == 1.00:
            rt = "HF"
        elif self.parameters.get("HFSCREEN", 0.30) == 0.30:
            rt = "HSE03"
        elif self.parameters.get("HFSCREEN", 0.20) == 0.20:
            rt = "HSE06"
        elif self.parameters.get("AEXX", 0.20) == 0.20:
            rt = "B3LYP"
        elif self.parameters.get("LHFCALC", True):
            rt = "PBEO or other Hybrid Functional"
        elif self.incar.get("METAGGA") and self.incar.get("METAGGA") not in [
            "--",
            "None",
        ]:
            incar_tag = self.incar.get("METAGGA", "").strip().upper()
            rt = METAGGA_TYPES.get(incar_tag, incar_tag)
        elif self.parameters.get("GGA"):
            incar_tag = self.parameters.get("GGA", "").strip().upper()
            rt = GGA_TYPES.get(incar_tag, incar_tag)
        elif self.potcar_symbols[0].split()[0] == "PAW":
            rt = "LDA"
        else:
            rt = "unknown"
            warnings.warn("Unknown run type!")

        if self.is_hubbard or self.parameters.get("LDAU", True):
            rt += "+U"

        if self.parameters.get("LUSE_VDW", False):
            rt += "+rVV10"
        elif self.incar.get("IVDW", "").strip().upper() in IVDW_TYPES:
            rt += "vdW-" + IVDW_TYPES[self.incar.get("IVDW", "").strip().upper()]
        elif self.incar.get("IVDW"):
            rt += "vdW-unknown"

        return rt

    @property
    def is_hubbard(self):
        """
        True if run is a DFT+U run.
        """
        if len(self.hubbards) == 0:
            return False
        return sum(self.hubbards.values()) > 1e-8

    @property
    def is_spin(self):
        """
        True if run is spin-polarized.
        """
        return self.parameters.get("ISPIN", 1) == 2

    def get_computed_entry(self, inc_structure=True, parameters=None, data=None):
        """
        Returns a ComputedStructureEntry from the vasprun.

        Args:
            inc_structure (bool): Set to True if you want
                ComputedStructureEntries to be returned instead of
                ComputedEntries.
            parameters (list): Input parameters to include. It has to be one of
                the properties supported by the Vasprun object. If
                parameters is None, a default set of parameters that are
                necessary for typical post-processing will be set.
            data (list): Output data to include. Has to be one of the properties
                supported by the Vasprun object.

        Returns:
            ComputedStructureEntry/ComputedEntry
        """
        param_names = {
            "is_hubbard",
            "hubbards",
            "potcar_symbols",
            "potcar_spec",
            "run_type",
        }
        if parameters:
            param_names.update(parameters)
        params = {p: getattr(self, p) for p in param_names}
        data = {p: getattr(self, p) for p in data} if data is not None else {}

        if inc_structure:
            return ComputedStructureEntry(
                self.final_structure, self.final_energy, parameters=params, data=data
            )
        return ComputedEntry(
            self.final_structure.composition,
            self.final_energy,
            parameters=params,
            data=data,
        )

<<<<<<< HEAD
    def get_band_structure(
        self,
        kpoints_filename: Optional[str] = None,
        efermi: Optional[Union[float, str]] = None,
        line_mode: bool = False,
        force_hybrid_mode: bool = False
    ):
=======
    def get_band_structure(self,
                           kpoints_filename: Optional[str] = None,
                           efermi: Optional[Union[float, str]] = None,
                           line_mode: bool = False,
                           force_hybrid_mode: bool = False
                           ):
>>>>>>> fbf87eba
        """
        Returns the band structure as a BandStructure object

        Args:
            kpoints_filename: Full path of the KPOINTS file from which
                the band structure is generated.
                If none is provided, the code will try to intelligently
                determine the appropriate KPOINTS file by substituting the
                filename of the vasprun.xml with KPOINTS.
                The latter is the default behavior.
            efermi: The Fermi energy associated with the bandstructure, in eV. By default (None),
                uses the value reported by VASP in vasprun.xml. To manually set the Fermi energy,
                pass a float. Pass 'smart' to use the `calculate_efermi()` method, which calculates
                the Fermi level based on band occupancies. This algorithm works by checking whether
                the Fermi level reported by VASP crosses a band. If it does, and if the bandgap is
                nonzero, the Fermi level is placed in the center of the bandgap. Otherwise, the
                value is identical to the value reported by VASP.
            line_mode: Force the band structure to be considered as
                a run along symmetry lines. (Default: False)
            force_hybrid_mode: Makes it possible to read in self-consistent band structure calculations for
                every type of functional. (Default: False)

        Returns:
            a BandStructure object (or more specifically a
            BandStructureSymmLine object if the run is detected to be a run
            along symmetry lines)

            Two types of runs along symmetry lines are accepted: non-sc with
            Line-Mode in the KPOINT file or hybrid, self-consistent with a
            uniform grid+a few kpoints along symmetry lines (explicit KPOINTS
            file) (it's not possible to run a non-sc band structure with hybrid
            functionals). The explicit KPOINTS file needs to have data on the
            kpoint label as commentary.
        """

        if not kpoints_filename:
            kpoints_filename = zpath(
                os.path.join(os.path.dirname(self.filename), "KPOINTS")
            )
        if not os.path.exists(kpoints_filename) and line_mode is True:
            raise VaspParserError(
                "KPOINTS needed to obtain band structure " "along symmetry lines."
            )

        if efermi == "smart":
            efermi = self.calculate_efermi()
        elif efermi is None:
            efermi = self.efermi

        kpoint_file = None
        if kpoints_filename and os.path.exists(kpoints_filename):
            kpoint_file = Kpoints.from_file(kpoints_filename)
        lattice_new = Lattice(self.final_structure.lattice.reciprocal_lattice.matrix)

        kpoints = [
            np.array(self.actual_kpoints[i]) for i in range(len(self.actual_kpoints))
        ]

        p_eigenvals: DefaultDict[Spin, list] = defaultdict(list)
        eigenvals: DefaultDict[Spin, list] = defaultdict(list)

        nkpts = len(kpoints)

        for spin, v in self.eigenvalues.items():
            v = np.swapaxes(v, 0, 1)
            eigenvals[spin] = v[:, :, 0]

            if self.projected_eigenvalues:
                peigen = self.projected_eigenvalues[spin]
                # Original axes for self.projected_eigenvalues are kpoints,
                # band, ion, orb.
                # For BS input, we need band, kpoints, orb, ion.
                peigen = np.swapaxes(peigen, 0, 1)  # Swap kpoint and band axes
                peigen = np.swapaxes(peigen, 2, 3)  # Swap ion and orb axes

                p_eigenvals[spin] = peigen
                # for b in range(min_eigenvalues):
                #     p_eigenvals[spin].append(
                #         [{Orbital(orb): v for orb, v in enumerate(peigen[b, k])}
                #          for k in range(nkpts)])

        # check if we have an hybrid band structure computation
        # for this we look at the presence of the LHFCALC tag
        hybrid_band = False
        if self.parameters.get("LHFCALC", False) or 0.0 in self.actual_kpoints_weights:
            hybrid_band = True

        if kpoint_file is not None:
            if kpoint_file.style == Kpoints.supported_modes.Line_mode:
                line_mode = True

        if line_mode:
            labels_dict = {}
            if hybrid_band or force_hybrid_mode:
                start_bs_index = 0
                for i in range(len(self.actual_kpoints)):
                    if self.actual_kpoints_weights[i] == 0.0:
                        start_bs_index = i
                        break
                for i in range(start_bs_index, len(kpoint_file.kpts)):
                    if kpoint_file.labels[i] is not None:
                        labels_dict[kpoint_file.labels[i]] = kpoint_file.kpts[i]
                # remake the data only considering line band structure k-points
                # (weight = 0.0 kpoints)
                nbands = len(eigenvals[Spin.up])
                kpoints = kpoints[start_bs_index:nkpts]
                up_eigen = [
                    eigenvals[Spin.up][i][start_bs_index:nkpts] for i in range(nbands)
                ]
                if self.projected_eigenvalues:
                    p_eigenvals[Spin.up] = [
                        p_eigenvals[Spin.up][i][start_bs_index:nkpts]
                        for i in range(nbands)
                    ]
                if self.is_spin:
                    down_eigen = [
                        eigenvals[Spin.down][i][start_bs_index:nkpts]
                        for i in range(nbands)
                    ]
                    eigenvals[Spin.up] = up_eigen
                    eigenvals[Spin.down] = down_eigen
                    if self.projected_eigenvalues:
                        p_eigenvals[Spin.down] = [
                            p_eigenvals[Spin.down][i][start_bs_index:nkpts]
                            for i in range(nbands)
                        ]
                else:
                    eigenvals[Spin.up] = up_eigen
            else:
                if "" in kpoint_file.labels:
                    raise Exception(
                        "A band structure along symmetry lines "
                        "requires a label for each kpoint. "
                        "Check your KPOINTS file"
                    )
                labels_dict = dict(zip(kpoint_file.labels, kpoint_file.kpts))
                labels_dict.pop(None, None)
            return BandStructureSymmLine(
                kpoints,
                eigenvals,
                lattice_new,
                efermi,
                labels_dict,
                structure=self.final_structure,
                projections=p_eigenvals,
            )
        return BandStructure(
            kpoints,
            eigenvals,
            lattice_new,
            efermi,
            structure=self.final_structure,
            projections=p_eigenvals,
        )

    @property
    def eigenvalue_band_properties(self):
        """
        Band properties from the eigenvalues as a tuple,
        (band gap, cbm, vbm, is_band_gap_direct).
        """
        vbm = -float("inf")
        vbm_kpoint = None
        cbm = float("inf")
        cbm_kpoint = None
        for spin, d in self.eigenvalues.items():
            for k, val in enumerate(d):
                for (eigenval, occu) in val:
                    if occu > self.occu_tol and eigenval > vbm:
                        vbm = eigenval
                        vbm_kpoint = k
                    elif occu <= self.occu_tol and eigenval < cbm:
                        cbm = eigenval
                        cbm_kpoint = k
        return max(cbm - vbm, 0), cbm, vbm, vbm_kpoint == cbm_kpoint

    def calculate_efermi(self):
        """
        Calculate the Fermi level based on band occupancies, as an alternative to
        using the Fermi level reported directly by VASP. For a semiconductor,
        the Fermi level will be put in the center of the gap. This algorithm works
        by checking whether the Fermi level reported by VASP crosses a band. If it does,
        and if the bandgap is nonzero, place the Fermi level in the middle of the
        bandgap.
        """
        # finding the Fermi level is quite painful, as VASP can sometimes put it slightly
        # inside a band
        fermi_crosses_band = False
        for spin_eigenvalues in self.eigenvalues.values():
            # drop weights and set shape nbands, nkpoints
            spin_eigenvalues = spin_eigenvalues[:, :, 0].transpose(1, 0)
            eigs_below = np.any(spin_eigenvalues < self.efermi, axis=1)
            eigs_above = np.any(spin_eigenvalues > self.efermi, axis=1)
            if np.any(eigs_above & eigs_below):
                fermi_crosses_band = True
        # if the Fermi level crosses a band, the eigenvalue band properties is a more
        # reliable way to check whether this is a real effect
        bandgap, cbm, vbm, _ = self.eigenvalue_band_properties
        if not fermi_crosses_band:
            # safe to use VASP fermi level
            efermi = self.efermi
        elif fermi_crosses_band and bandgap == 0:
            # it is actually a metal
            efermi = self.efermi
        else:
            # Set Fermi level half way between valence and conduction bands
            efermi = (cbm + vbm) / 2

        return efermi

    def get_potcars(self, path):
        """
        :param path: Path to search for POTCARs
        :return: Potcar from path.
        """

        def get_potcar_in_path(p):
            for fn in os.listdir(os.path.abspath(p)):
                if fn.startswith("POTCAR") and ".spec" not in fn:
                    pc = Potcar.from_file(os.path.join(p, fn))
                    if {d.header for d in pc} == set(self.potcar_symbols):
                        return pc
            warnings.warn(
                "No POTCAR file with matching TITEL fields"
                " was found in {}".format(os.path.abspath(p))
            )
            return None

        if isinstance(path, (str, Path)):
            path = str(path)
            if "POTCAR" in path:
                potcar = Potcar.from_file(path)
                if {d.TITEL for d in potcar} != set(self.potcar_symbols):
                    raise ValueError("Potcar TITELs do not match Vasprun")
            else:
                potcar = get_potcar_in_path(path)
        elif isinstance(path, bool) and path:
            potcar = get_potcar_in_path(os.path.split(self.filename)[0])
        else:
            potcar = None

        return potcar

    def get_trajectory(self):
        """
        This method returns a Trajectory object, which is an alternative
        representation of self.structures into a single object. Forces are
        added to the Trajectory as site properties.

        Returns: a Trajectory
        """
        # required due to circular imports
        # TODO: fix pymatgen.core.trajectory so it does not load from io.vasp(!)
        from pymatgen.core.trajectory import Trajectory

        structs = []
        for step in self.ionic_steps:
            struct = step["structure"].copy()
            struct.add_site_property("forces", step["forces"])
            structs.append(struct)
        return Trajectory.from_structures(structs, constant_lattice=False)

    def update_potcar_spec(self, path):
        """
        :param path: Path to search for POTCARs
        :return: Potcar spec from path.
        """
        potcar = self.get_potcars(path)
        if potcar:
            self.potcar_spec = [
                {"titel": sym, "hash": ps.get_potcar_hash()}
                for sym in self.potcar_symbols
                for ps in potcar
                if ps.symbol == sym.split()[1]
            ]

    def update_charge_from_potcar(self, path):
        """
        Sets the charge of a structure based on the POTCARs found.

        :param path: Path to search for POTCARs
        """
        potcar = self.get_potcars(path)

        if potcar and self.incar.get("ALGO", "") not in ["GW0", "G0W0", "GW", "BSE"]:
            nelect = self.parameters["NELECT"]
            if len(potcar) == len(
                self.initial_structure.composition.element_composition
            ):
                potcar_nelect = sum(
                    [
                        self.initial_structure.composition.element_composition[
                            ps.element
                        ]
                        * ps.ZVAL
                        for ps in potcar
                    ]
                )
            else:
                nums = [len(list(g)) for _, g in itertools.groupby(self.atomic_symbols)]
                potcar_nelect = sum(ps.ZVAL * num for ps, num in zip(potcar, nums))
            charge = nelect - potcar_nelect

            if charge:
                for s in self.structures:
                    s._charge = charge

    def as_dict(self):
        """
        Json-serializable dict representation.
        """
        d = {
            "vasp_version": self.vasp_version,
            "has_vasp_completed": self.converged,
            "nsites": len(self.final_structure),
        }
        comp = self.final_structure.composition
        d["unit_cell_formula"] = comp.as_dict()
        d["reduced_cell_formula"] = Composition(comp.reduced_formula).as_dict()
        d["pretty_formula"] = comp.reduced_formula
        symbols = [s.split()[1] for s in self.potcar_symbols]
        symbols = [re.split(r"_", s)[0] for s in symbols]
        d["is_hubbard"] = self.is_hubbard
        d["hubbards"] = self.hubbards

        unique_symbols = sorted(list(set(self.atomic_symbols)))
        d["elements"] = unique_symbols
        d["nelements"] = len(unique_symbols)

        d["run_type"] = self.run_type

        vin = {
            "incar": dict(self.incar.items()),
            "crystal": self.initial_structure.as_dict(),
            "kpoints": self.kpoints.as_dict(),
        }
        actual_kpts = [
            {
                "abc": list(self.actual_kpoints[i]),
                "weight": self.actual_kpoints_weights[i],
            }
            for i in range(len(self.actual_kpoints))
        ]
        vin["kpoints"]["actual_points"] = actual_kpts
        vin["nkpoints"] = len(actual_kpts)
        vin["potcar"] = [s.split(" ")[1] for s in self.potcar_symbols]
        vin["potcar_spec"] = self.potcar_spec
        vin["potcar_type"] = [s.split(" ")[0] for s in self.potcar_symbols]
        vin["parameters"] = dict(self.parameters.items())
        vin["lattice_rec"] = self.final_structure.lattice.reciprocal_lattice.as_dict()
        d["input"] = vin

        nsites = len(self.final_structure)

        try:
            vout = {
                "ionic_steps": self.ionic_steps,
                "final_energy": self.final_energy,
                "final_energy_per_atom": self.final_energy / nsites,
                "crystal": self.final_structure.as_dict(),
                "efermi": self.efermi,
            }
        except (ArithmeticError, TypeError):
            vout = {
                "ionic_steps": self.ionic_steps,
                "final_energy": self.final_energy,
                "final_energy_per_atom": None,
                "crystal": self.final_structure.as_dict(),
                "efermi": self.efermi,
            }

        if self.eigenvalues:
            eigen = {str(spin): v.tolist() for spin, v in self.eigenvalues.items()}
            vout["eigenvalues"] = eigen
            (gap, cbm, vbm, is_direct) = self.eigenvalue_band_properties
            vout.update(dict(bandgap=gap, cbm=cbm, vbm=vbm, is_gap_direct=is_direct))

            if self.projected_eigenvalues:
                vout["projected_eigenvalues"] = {
                    str(spin): v.tolist()
                    for spin, v in self.projected_eigenvalues.items()
                }

        vout["epsilon_static"] = self.epsilon_static
        vout["epsilon_static_wolfe"] = self.epsilon_static_wolfe
        vout["epsilon_ionic"] = self.epsilon_ionic
        d["output"] = vout
        return jsanitize(d, strict=True)

    def _parse_params(self, elem):
        params = {}
        for c in elem:
            name = c.attrib.get("name")
            if c.tag not in ("i", "v"):
                p = self._parse_params(c)
                if name == "response functions":
                    # Delete duplicate fields from "response functions",
                    # which overrides the values in the root params.
                    p = {k: v for k, v in p.items() if k not in params}
                params.update(p)
            else:
                ptype = c.attrib.get("type")
                val = c.text.strip() if c.text else ""
                if c.tag == "i":
                    params[name] = _parse_parameters(ptype, val)
                else:
                    params[name] = _parse_v_parameters(ptype, val, self.filename, name)
        elem.clear()
        return Incar(params)

    @staticmethod
    def _parse_atominfo(elem):
        for a in elem.findall("array"):
            if a.attrib["name"] == "atoms":
                atomic_symbols = [rc.find("c").text.strip() for rc in a.find("set")]
            elif a.attrib["name"] == "atomtypes":
                potcar_symbols = [
                    rc.findall("c")[4].text.strip() for rc in a.find("set")
                ]

        # ensure atomic symbols are valid elements
        def parse_atomic_symbol(symbol):
            try:
                return str(Element(symbol))
            # vasprun.xml uses X instead of Xe for xenon
            except ValueError as e:
                if symbol == "X":
                    return "Xe"
                if symbol == "r":
                    return "Zr"
                raise e

        elem.clear()
        return [parse_atomic_symbol(sym) for sym in atomic_symbols], potcar_symbols

    @staticmethod
    def _parse_kpoints(elem):
        e = elem
        if elem.find("generation"):
            e = elem.find("generation")
        k = Kpoints("Kpoints from vasprun.xml")
        k.style = Kpoints.supported_modes.from_string(
            e.attrib["param"] if "param" in e.attrib else "Reciprocal"
        )
        for v in e.findall("v"):
            name = v.attrib.get("name")
            toks = v.text.split()
            if name == "divisions":
                k.kpts = [[int(i) for i in toks]]
            elif name == "usershift":
                k.kpts_shift = [float(i) for i in toks]
            elif name in {"genvec1", "genvec2", "genvec3", "shift"}:
                setattr(k, name, [float(i) for i in toks])
        for va in elem.findall("varray"):
            name = va.attrib["name"]
            if name == "kpointlist":
                actual_kpoints = _parse_varray(va)
            elif name == "weights":
                weights = [i[0] for i in _parse_varray(va)]
        elem.clear()
        if k.style == Kpoints.supported_modes.Reciprocal:
            k = Kpoints(
                comment="Kpoints from vasprun.xml",
                style=Kpoints.supported_modes.Reciprocal,
                num_kpts=len(k.kpts),
                kpts=actual_kpoints,
                kpts_weights=weights,
            )
        return k, actual_kpoints, weights

    def _parse_structure(self, elem):
        latt = _parse_varray(elem.find("crystal").find("varray"))
        pos = _parse_varray(elem.find("varray"))
        struct = Structure(latt, self.atomic_symbols, pos)
        sdyn = elem.find("varray/[@name='selective']")
        if sdyn:
            struct.add_site_property("selective_dynamics", _parse_varray(sdyn))
        return struct

    @staticmethod
    def _parse_diel(elem):
        imag = [
            [_vasprun_float(l) for l in r.text.split()]
            for r in elem.find("imag").find("array").find("set").findall("r")
        ]
        real = [
            [_vasprun_float(l) for l in r.text.split()]
            for r in elem.find("real").find("array").find("set").findall("r")
        ]
        elem.clear()
        return [e[0] for e in imag], [e[1:] for e in real], [e[1:] for e in imag]

    @staticmethod
    def _parse_optical_transition(elem):
        for va in elem.findall("varray"):
            if va.attrib.get("name") == "opticaltransitions":
                # opticaltransitions array contains oscillator strength and probability of transition
                oscillator_strength = np.array(_parse_varray(va))[
                    0:,
                ]
                probability_transition = np.array(_parse_varray(va))[0:, 1]
        return oscillator_strength, probability_transition

    def _parse_chemical_shielding_calculation(self, elem):
        calculation = []
        istep = {}
        try:
            s = self._parse_structure(elem.find("structure"))
        except AttributeError:  # not all calculations have a structure
            s = None
            pass
        for va in elem.findall("varray"):
            istep[va.attrib["name"]] = _parse_varray(va)
        istep["structure"] = s
        istep["electronic_steps"] = []
        calculation.append(istep)
        for scstep in elem.findall("scstep"):
            try:
                d = {
                    i.attrib["name"]: _vasprun_float(i.text)
                    for i in scstep.find("energy").findall("i")
                }
                cur_ene = d["e_fr_energy"]
                min_steps = (
                    1 if len(calculation) >= 1 else self.parameters.get("NELMIN", 5)
                )
                if len(calculation[-1]["electronic_steps"]) <= min_steps:
                    calculation[-1]["electronic_steps"].append(d)
                else:
                    last_ene = calculation[-1]["electronic_steps"][-1]["e_fr_energy"]
                    if abs(cur_ene - last_ene) < 1.0:
                        calculation[-1]["electronic_steps"].append(d)
                    else:
                        calculation.append({"electronic_steps": [d]})
            except AttributeError:  # not all calculations have an energy
                pass
        calculation[-1].update(calculation[-1]["electronic_steps"][-1])
        return calculation

    def _parse_calculation(self, elem):
        try:
            istep = {
                i.attrib["name"]: float(i.text)
                for i in elem.find("energy").findall("i")
            }
        except AttributeError:  # not all calculations have an energy
            istep = {}
            pass
        esteps = []
        for scstep in elem.findall("scstep"):
            try:
                d = {
                    i.attrib["name"]: _vasprun_float(i.text)
                    for i in scstep.find("energy").findall("i")
                }
                esteps.append(d)
            except AttributeError:  # not all calculations have an energy
                pass
        try:
            s = self._parse_structure(elem.find("structure"))
        except AttributeError:  # not all calculations have a structure
            s = None
            pass
        for va in elem.findall("varray"):
            istep[va.attrib["name"]] = _parse_varray(va)
        istep["electronic_steps"] = esteps
        istep["structure"] = s
        elem.clear()
        return istep

    @staticmethod
    def _parse_dos(elem):
        efermi = float(elem.find("i").text)
        energies = None
        tdensities = {}
        idensities = {}

        for s in elem.find("total").find("array").find("set").findall("set"):
            data = np.array(_parse_varray(s))
            energies = data[:, 0]
            spin = Spin.up if s.attrib["comment"] == "spin 1" else Spin.down
            tdensities[spin] = data[:, 1]
            idensities[spin] = data[:, 2]

        pdoss = []
        partial = elem.find("partial")
        if partial is not None:
            orbs = [ss.text for ss in partial.find("array").findall("field")]
            orbs.pop(0)
            lm = any(["x" in s for s in orbs])
            for s in partial.find("array").find("set").findall("set"):
                pdos = defaultdict(dict)

                for ss in s.findall("set"):
                    spin = Spin.up if ss.attrib["comment"] == "spin 1" else Spin.down
                    data = np.array(_parse_varray(ss))
                    nrow, ncol = data.shape
                    for j in range(1, ncol):
                        if lm:
                            orb = Orbital(j - 1)
                        else:
                            orb = OrbitalType(j - 1)
                        pdos[orb][spin] = data[:, j]
                pdoss.append(pdos)
        elem.clear()
        return (
            Dos(efermi, energies, tdensities),
            Dos(efermi, energies, idensities),
            pdoss,
        )

    @staticmethod
    def _parse_eigen(elem):
        eigenvalues = defaultdict(list)
        for s in elem.find("array").find("set").findall("set"):
            spin = Spin.up if s.attrib["comment"] == "spin 1" else Spin.down
            for ss in s.findall("set"):
                eigenvalues[spin].append(_parse_varray(ss))
        eigenvalues = {spin: np.array(v) for spin, v in eigenvalues.items()}
        elem.clear()
        return eigenvalues

    @staticmethod
    def _parse_projected_eigen(elem):
        root = elem.find("array").find("set")
        proj_eigen = defaultdict(list)
        for s in root.findall("set"):
            spin = int(re.match(r"spin(\d+)", s.attrib["comment"]).group(1))

            # Force spin to be +1 or -1
            spin = Spin.up if spin == 1 else Spin.down
            for kpt, ss in enumerate(s.findall("set")):
                dk = []
                for band, sss in enumerate(ss.findall("set")):
                    db = _parse_varray(sss)
                    dk.append(db)
                proj_eigen[spin].append(dk)
        proj_eigen = {spin: np.array(v) for spin, v in proj_eigen.items()}
        elem.clear()
        return proj_eigen

    @staticmethod
    def _parse_dynmat(elem):
        hessian = []
        eigenvalues = []
        eigenvectors = []
        for v in elem.findall("v"):
            if v.attrib["name"] == "eigenvalues":
                eigenvalues = [float(i) for i in v.text.split()]
        for va in elem.findall("varray"):
            if va.attrib["name"] == "hessian":
                for v in va.findall("v"):
                    hessian.append([float(i) for i in v.text.split()])
            elif va.attrib["name"] == "eigenvectors":
                for v in va.findall("v"):
                    eigenvectors.append([float(i) for i in v.text.split()])
        return hessian, eigenvalues, eigenvectors


class BSVasprun(Vasprun):
    """
    A highly optimized version of Vasprun that parses only eigenvalues for
    bandstructures. All other properties like structures, parameters,
    etc. are ignored.
    """

<<<<<<< HEAD
    def __init__(
        self,
        filename: str,
        parse_projected_eigen: Union[bool, str] = False,
        parse_potcar_file: Union[bool, str] = False,
        occu_tol: float = 1e-8
    ):
=======
    def __init__(self,
                 filename: str,
                 parse_projected_eigen: Union[bool, str] = False,
                 parse_potcar_file: Union[bool, str] = False,
                 occu_tol: float = 1e-8):
>>>>>>> fbf87eba
        """
        Args:
            filename: Filename to parse
            parse_projected_eigen: Whether to parse the projected
                eigenvalues. Defaults to False. Set to True to obtain projected
                eigenvalues. **Note that this can take an extreme amount of time
                and memory.** So use this wisely.
            parse_potcar_file: Whether to parse the potcar file to read
                the potcar hashes for the potcar_spec attribute. Defaults to True,
                where no hashes will be determined and the potcar_spec dictionaries
                will read {"symbol": ElSymbol, "hash": None}. By Default, looks in
                the same directory as the vasprun.xml, with same extensions as
                 Vasprun.xml. If a string is provided, looks at that filepath.
            occu_tol: Sets the minimum tol for the determination of the
                vbm and cbm. Usually the default of 1e-8 works well enough,
                but there may be pathological cases.
        """
        self.filename = filename
        self.occu_tol = occu_tol

        with zopen(filename, "rt") as f:
            self.efermi = None
            parsed_header = False
            self.eigenvalues = None
            self.projected_eigenvalues = None
            for event, elem in ET.iterparse(f):
                tag = elem.tag
                if not parsed_header:
                    if tag == "generator":
                        self.generator = self._parse_params(elem)
                    elif tag == "incar":
                        self.incar = self._parse_params(elem)
                    elif tag == "kpoints":
                        (
                            self.kpoints,
                            self.actual_kpoints,
                            self.actual_kpoints_weights,
                        ) = self._parse_kpoints(elem)
                    elif tag == "parameters":
                        self.parameters = self._parse_params(elem)
                    elif tag == "atominfo":
                        self.atomic_symbols, self.potcar_symbols = self._parse_atominfo(
                            elem
                        )
                        self.potcar_spec = [
                            {"titel": p, "hash": None} for p in self.potcar_symbols
                        ]
                        parsed_header = True
                elif tag == "i" and elem.attrib.get("name") == "efermi":
                    self.efermi = float(elem.text)
                elif tag == "eigenvalues":
                    self.eigenvalues = self._parse_eigen(elem)
                elif parse_projected_eigen and tag == "projected":
                    self.projected_eigenvalues = self._parse_projected_eigen(elem)
                elif tag == "structure" and elem.attrib.get("name") == "finalpos":
                    self.final_structure = self._parse_structure(elem)
        self.vasp_version = self.generator["version"]
        if parse_potcar_file:
            self.update_potcar_spec(parse_potcar_file)

    def as_dict(self):
        """
        Json-serializable dict representation.
        """
        d = {
            "vasp_version": self.vasp_version,
            "has_vasp_completed": True,
            "nsites": len(self.final_structure),
        }
        comp = self.final_structure.composition
        d["unit_cell_formula"] = comp.as_dict()
        d["reduced_cell_formula"] = Composition(comp.reduced_formula).as_dict()
        d["pretty_formula"] = comp.reduced_formula
        d["is_hubbard"] = self.is_hubbard
        d["hubbards"] = self.hubbards

        unique_symbols = sorted(list(set(self.atomic_symbols)))
        d["elements"] = unique_symbols
        d["nelements"] = len(unique_symbols)

        d["run_type"] = self.run_type

        vin = {
            "incar": dict(self.incar),
            "crystal": self.final_structure.as_dict(),
            "kpoints": self.kpoints.as_dict(),
        }
        actual_kpts = [
            {
                "abc": list(self.actual_kpoints[i]),
                "weight": self.actual_kpoints_weights[i],
            }
            for i in range(len(self.actual_kpoints))
        ]
        vin["kpoints"]["actual_points"] = actual_kpts
        vin["potcar"] = [s.split(" ")[1] for s in self.potcar_symbols]
        vin["potcar_spec"] = self.potcar_spec
        vin["potcar_type"] = [s.split(" ")[0] for s in self.potcar_symbols]
        vin["parameters"] = dict(self.parameters)
        vin["lattice_rec"] = self.final_structure.lattice.reciprocal_lattice.as_dict()
        d["input"] = vin

        vout = {"crystal": self.final_structure.as_dict(), "efermi": self.efermi}

        if self.eigenvalues:
            eigen = defaultdict(dict)
            for spin, values in self.eigenvalues.items():
                for i, v in enumerate(values):
                    eigen[i][str(spin)] = v
            vout["eigenvalues"] = eigen
            (gap, cbm, vbm, is_direct) = self.eigenvalue_band_properties
            vout.update(dict(bandgap=gap, cbm=cbm, vbm=vbm, is_gap_direct=is_direct))

            if self.projected_eigenvalues:
                peigen = []
                for i in range(len(eigen)):
                    peigen.append({})
                for spin, v in self.projected_eigenvalues.items():
                    for kpoint_index, vv in enumerate(v):
                        if str(spin) not in peigen[kpoint_index]:
                            peigen[kpoint_index][str(spin)] = vv
                vout["projected_eigenvalues"] = peigen

        d["output"] = vout
        return jsanitize(d, strict=True)


class Outcar:
    """
    Parser for data in OUTCAR that is not available in Vasprun.xml

    Note, this class works a bit differently than most of the other
    VaspObjects, since the OUTCAR can be very different depending on which
    "type of run" performed.

    Creating the OUTCAR class with a filename reads "regular parameters" that
    are always present.

    .. attribute:: magnetization

        Magnetization on each ion as a tuple of dict, e.g.,
        ({"d": 0.0, "p": 0.003, "s": 0.002, "tot": 0.005}, ... )
        Note that this data is not always present.  LORBIT must be set to some
        other value than the default.

    .. attribute:: chemical_shielding

        chemical shielding on each ion as a dictionary with core and valence contributions

    .. attribute:: unsym_cs_tensor

        Unsymmetrized chemical shielding tensor matrixes on each ion as a list.
        e.g.,
        [[[sigma11, sigma12, sigma13],
          [sigma21, sigma22, sigma23],
          [sigma31, sigma32, sigma33]],
          ...
         [[sigma11, sigma12, sigma13],
          [sigma21, sigma22, sigma23],
          [sigma31, sigma32, sigma33]]]

    .. attribute:: cs_g0_contribution

        G=0 contribution to chemical shielding. 2D rank 3 matrix

    .. attribute:: cs_core_contribution

        Core contribution to chemical shielding. dict. e.g.,
        {'Mg': -412.8, 'C': -200.5, 'O': -271.1}

    .. attribute:: efg

        Electric Field Gradient (EFG) tensor on each ion as a tuple of dict, e.g.,
        ({"cq": 0.1, "eta", 0.2, "nuclear_quadrupole_moment": 0.3},
         {"cq": 0.7, "eta", 0.8, "nuclear_quadrupole_moment": 0.9},
         ...)

    .. attribute:: charge

        Charge on each ion as a tuple of dict, e.g.,
        ({"p": 0.154, "s": 0.078, "d": 0.0, "tot": 0.232}, ...)
        Note that this data is not always present.  LORBIT must be set to some
        other value than the default.

    .. attribute:: is_stopped

        True if OUTCAR is from a stopped run (using STOPCAR, see Vasp Manual).

    .. attribute:: run_stats

        Various useful run stats as a dict including "System time (sec)",
        "Total CPU time used (sec)", "Elapsed time (sec)",
        "Maximum memory used (kb)", "Average memory used (kb)",
        "User time (sec)".

    .. attribute:: elastic_tensor
        Total elastic moduli (Kbar) is given in a 6x6 array matrix.

    .. attribute:: drift
        Total drift for each step in eV/Atom

    .. attribute:: ngf
        Dimensions for the Augementation grid

    .. attribute: sampling_radii
        Size of the sampling radii in VASP for the test charges for
        the electrostatic potential at each atom. Total array size is the number
        of elements present in the calculation

    .. attribute: electrostatic_potential
        Average electrostatic potential at each atomic position in order
        of the atoms in POSCAR.

    ..attribute: final_energy_contribs
        Individual contributions to the total final energy as a dictionary.
        Include contirbutions from keys, e.g.:
        {'DENC': -505778.5184347, 'EATOM': 15561.06492564, 'EBANDS': -804.53201231,
        'EENTRO': -0.08932659, 'EXHF': 0.0, 'Ediel_sol': 0.0,
        'PAW double counting': 664.6726974100002, 'PSCENC': 742.48691646,
        'TEWEN': 489742.86847338, 'XCENC': -169.64189814}

    One can then call a specific reader depending on the type of run being
    performed. These are currently: read_igpar(), read_lepsilon() and
    read_lcalcpol(), read_core_state_eign(), read_avg_core_pot().

    See the documentation of those methods for more documentation.

    Authors: Rickard Armiento, Shyue Ping Ong
    """

    def __init__(self, filename):
        """
        Args:
            filename (str): OUTCAR filename to parse.
        """
        self.filename = filename
        self.is_stopped = False

        # data from end of OUTCAR
        charge = []
        mag_x = []
        mag_y = []
        mag_z = []
        header = []
        run_stats = {}
        total_mag = None
        nelect = None
        efermi = None
        total_energy = None

        time_patt = re.compile(r"\((sec|kb)\)")
        efermi_patt = re.compile(r"E-fermi\s*:\s*(\S+)")
        nelect_patt = re.compile(r"number of electron\s+(\S+)\s+magnetization")
        mag_patt = re.compile(r"number of electron\s+\S+\s+magnetization\s+(" r"\S+)")
        toten_pattern = re.compile(r"free  energy   TOTEN\s+=\s+([\d\-\.]+)")

        all_lines = []
        for line in reverse_readfile(self.filename):
            clean = line.strip()
            all_lines.append(clean)
            if clean.find("soft stop encountered!  aborting job") != -1:
                self.is_stopped = True
            else:
                if time_patt.search(line):
                    tok = line.strip().split(":")
                    run_stats[tok[0].strip()] = float(tok[1].strip())
                    continue
                m = efermi_patt.search(clean)
                if m:
                    try:
                        # try-catch because VASP sometimes prints
                        # 'E-fermi: ********     XC(G=0):  -6.1327
                        # alpha+bet : -1.8238'
                        efermi = float(m.group(1))
                        continue
                    except ValueError:
                        efermi = None
                        continue
                m = nelect_patt.search(clean)
                if m:
                    nelect = float(m.group(1))
                m = mag_patt.search(clean)
                if m:
                    total_mag = float(m.group(1))
                if total_energy is None:
                    m = toten_pattern.search(clean)
                    if m:
                        total_energy = float(m.group(1))
            if all([nelect, total_mag is not None, efermi is not None, run_stats]):
                break

        # For single atom systems, VASP doesn't print a total line, so
        # reverse parsing is very difficult
        read_charge = False
        read_mag_x = False
        read_mag_y = False  # for SOC calculations only
        read_mag_z = False
        all_lines.reverse()
        for clean in all_lines:
            if read_charge or read_mag_x or read_mag_y or read_mag_z:
                if clean.startswith("# of ion"):
                    header = re.split(r"\s{2,}", clean.strip())
                    header.pop(0)
                else:
                    m = re.match(r"\s*(\d+)\s+(([\d\.\-]+)\s+)+", clean)
                    if m:
                        toks = [float(i) for i in re.findall(r"[\d\.\-]+", clean)]
                        toks.pop(0)
                        if read_charge:
                            charge.append(dict(zip(header, toks)))
                        elif read_mag_x:
                            mag_x.append(dict(zip(header, toks)))
                        elif read_mag_y:
                            mag_y.append(dict(zip(header, toks)))
                        elif read_mag_z:
                            mag_z.append(dict(zip(header, toks)))
                    elif clean.startswith("tot"):
                        read_charge = False
                        read_mag_x = False
                        read_mag_y = False
                        read_mag_z = False
            if clean == "total charge":
                charge = []
                read_charge = True
                read_mag_x, read_mag_y, read_mag_z = False, False, False
            elif clean == "magnetization (x)":
                mag_x = []
                read_mag_x = True
                read_charge, read_mag_y, read_mag_z = False, False, False
            elif clean == "magnetization (y)":
                mag_y = []
                read_mag_y = True
                read_charge, read_mag_x, read_mag_z = False, False, False
            elif clean == "magnetization (z)":
                mag_z = []
                read_mag_z = True
                read_charge, read_mag_x, read_mag_y = False, False, False
            elif re.search("electrostatic", clean):
                read_charge, read_mag_x, read_mag_y, read_mag_z = (
                    False,
                    False,
                    False,
                    False,
                )

        # merge x, y and z components of magmoms if present (SOC calculation)
        if mag_y and mag_z:
            # TODO: detect spin axis
            mag = []
            for idx in range(len(mag_x)):
                mag.append(
                    {
                        key: Magmom([mag_x[idx][key], mag_y[idx][key], mag_z[idx][key]])
                        for key in mag_x[0].keys()
                    }
                )
        else:
            mag = mag_x

        # data from beginning of OUTCAR
        run_stats["cores"] = 0
        with zopen(filename, "rt") as f:
            for line in f:
                if "running" in line:
                    run_stats["cores"] = line.split()[2]
                    break

        self.run_stats = run_stats
        self.magnetization = tuple(mag)
        self.charge = tuple(charge)
        self.efermi = efermi
        self.nelect = nelect
        self.total_mag = total_mag
        self.final_energy = total_energy
        self.data = {}

        # Read "total number of plane waves", NPLWV:
        self.read_pattern(
            {"nplwv": r"total plane-waves  NPLWV =\s+(\*{6}|\d+)"},
            terminate_on_match=True,
        )
        try:
            self.data["nplwv"] = [[int(self.data["nplwv"][0][0])]]
        except ValueError:
            self.data["nplwv"] = [[None]]

        nplwvs_at_kpoints = [
            n
            for [n] in self.read_table_pattern(
                r"\n{3}-{104}\n{3}",
                r".+plane waves:\s+(\*{6,}|\d+)",
                r"maximum and minimum number of plane-waves",
            )
        ]
        self.data["nplwvs_at_kpoints"] = [None for n in nplwvs_at_kpoints]
        for (n, nplwv) in enumerate(nplwvs_at_kpoints):
            try:
                self.data["nplwvs_at_kpoints"][n] = int(nplwv)
            except ValueError:
                pass

        # Read the drift:
        self.read_pattern(
            {"drift": r"total drift:\s+([\.\-\d]+)\s+([\.\-\d]+)\s+([\.\-\d]+)"},
            terminate_on_match=False,
            postprocess=float,
        )
        self.drift = self.data.get("drift", [])

        # Check if calculation is spin polarized
        self.spin = False
        self.read_pattern({"spin": "ISPIN  =      2"})
        if self.data.get("spin", []):
            self.spin = True

        # Check if calculation is noncollinear
        self.noncollinear = False
        self.read_pattern({"noncollinear": "LNONCOLLINEAR =      T"})
        if self.data.get("noncollinear", []):
            self.noncollinear = False

        # Check if the calculation type is DFPT
        self.dfpt = False
        self.read_pattern(
            {"ibrion": r"IBRION =\s+([\-\d]+)"},
            terminate_on_match=True,
            postprocess=int,
        )
        if self.data.get("ibrion", [[0]])[0][0] > 6:
            self.dfpt = True
            self.read_internal_strain_tensor()

        # Check to see if LEPSILON is true and read piezo data if so
        self.lepsilon = False
        self.read_pattern({"epsilon": "LEPSILON=     T"})
        if self.data.get("epsilon", []):
            self.lepsilon = True
            self.read_lepsilon()
            # only read ionic contribution if DFPT is turned on
            if self.dfpt:
                self.read_lepsilon_ionic()

        # Check to see if LCALCPOL is true and read polarization data if so
        self.lcalcpol = False
        self.read_pattern({"calcpol": "LCALCPOL   =     T"})
        if self.data.get("calcpol", []):
            self.lcalcpol = True
            self.read_lcalcpol()
            self.read_pseudo_zval()

        # Read electrostatic potential
        self.electrostatic_potential = None
        self.ngf = None
        self.sampling_radii = None
        self.read_pattern(
            {"electrostatic": r"average \(electrostatic\) potential at core"}
        )
        if self.data.get("electrostatic", []):
            self.read_electrostatic_potential()

        self.nmr_cs = False
        self.read_pattern({"nmr_cs": r"LCHIMAG   =     (T)"})
        if self.data.get("nmr_cs", None):
            self.nmr_cs = True
            self.read_chemical_shielding()
            self.read_cs_g0_contribution()
            self.read_cs_core_contribution()
            self.read_cs_raw_symmetrized_tensors()

        self.nmr_efg = False
        self.read_pattern({"nmr_efg": r"NMR quadrupolar parameters"})
        if self.data.get("nmr_efg", None):
            self.nmr_efg = True
            self.read_nmr_efg()
            self.read_nmr_efg_tensor()

        self.has_onsite_density_matrices = False
        self.read_pattern(
            {"has_onsite_density_matrices": r"onsite density matrix"},
            terminate_on_match=True,
        )
        if "has_onsite_density_matrices" in self.data:
            self.has_onsite_density_matrices = True
            self.read_onsite_density_matrices()

        # Store the individual contributions to the final total energy
        final_energy_contribs = {}
        for k in [
            "PSCENC",
            "TEWEN",
            "DENC",
            "EXHF",
            "XCENC",
            "PAW double counting",
            "EENTRO",
            "EBANDS",
            "EATOM",
            "Ediel_sol",
        ]:
            if k == "PAW double counting":
                self.read_pattern({k: r"%s\s+=\s+([\.\-\d]+)\s+([\.\-\d]+)" % (k)})
            else:
                self.read_pattern({k: r"%s\s+=\s+([\d\-\.]+)" % (k)})
            if not self.data[k]:
                continue
            final_energy_contribs[k] = sum([float(f) for f in self.data[k][-1]])
        self.final_energy_contribs = final_energy_contribs

    def read_pattern(
        self, patterns, reverse=False, terminate_on_match=False, postprocess=str
    ):
        r"""
        General pattern reading. Uses monty's regrep method. Takes the same
        arguments.

        Args:
            patterns (dict): A dict of patterns, e.g.,
                {"energy": r"energy\\(sigma->0\\)\\s+=\\s+([\\d\\-.]+)"}.
            reverse (bool): Read files in reverse. Defaults to false. Useful for
                large files, esp OUTCARs, especially when used with
                terminate_on_match.
            terminate_on_match (bool): Whether to terminate when there is at
                least one match in each key in pattern.
            postprocess (callable): A post processing function to convert all
                matches. Defaults to str, i.e., no change.

        Renders accessible:
            Any attribute in patterns. For example,
            {"energy": r"energy\\(sigma->0\\)\\s+=\\s+([\\d\\-.]+)"} will set the
            value of self.data["energy"] = [[-1234], [-3453], ...], to the
            results from regex and postprocess. Note that the returned values
            are lists of lists, because you can grep multiple items on one line.
        """
        matches = regrep(
            self.filename,
            patterns,
            reverse=reverse,
            terminate_on_match=terminate_on_match,
            postprocess=postprocess,
        )
        for k in patterns.keys():
            self.data[k] = [i[0] for i in matches.get(k, [])]

    def read_table_pattern(
        self,
        header_pattern,
        row_pattern,
        footer_pattern,
        postprocess=str,
        attribute_name=None,
        last_one_only=True,
    ):
        r"""
        Parse table-like data. A table composes of three parts: header,
        main body, footer. All the data matches "row pattern" in the main body
        will be returned.

        Args:
            header_pattern (str): The regular expression pattern matches the
                table header. This pattern should match all the text
                immediately before the main body of the table. For multiple
                sections table match the text until the section of
                interest. MULTILINE and DOTALL options are enforced, as a
                result, the "." meta-character will also match "\n" in this
                section.
            row_pattern (str): The regular expression matches a single line in
                the table. Capture interested field using regular expression
                groups.
            footer_pattern (str): The regular expression matches the end of the
                table. E.g. a long dash line.
            postprocess (callable): A post processing function to convert all
                matches. Defaults to str, i.e., no change.
            attribute_name (str): Name of this table. If present the parsed data
                will be attached to "data. e.g. self.data["efg"] = [...]
            last_one_only (bool): All the tables will be parsed, if this option
                is set to True, only the last table will be returned. The
                enclosing list will be removed. i.e. Only a single table will
                be returned. Default to be True.

        Returns:
            List of tables. 1) A table is a list of rows. 2) A row if either a list of
            attribute values in case the the capturing group is defined without name in
            row_pattern, or a dict in case that named capturing groups are defined by
            row_pattern.
        """
        with zopen(self.filename, "rt") as f:
            text = f.read()
        table_pattern_text = (
            header_pattern
            + r"\s*^(?P<table_body>(?:\s+"
            + row_pattern
            + r")+)\s+"
            + footer_pattern
        )
        table_pattern = re.compile(table_pattern_text, re.MULTILINE | re.DOTALL)
        rp = re.compile(row_pattern)
        tables = []
        for mt in table_pattern.finditer(text):
            table_body_text = mt.group("table_body")
            table_contents = []
            for line in table_body_text.split("\n"):
                ml = rp.search(line)
                # skip empty lines
                if not ml:
                    continue
                d = ml.groupdict()
                if len(d) > 0:
                    processed_line = {k: postprocess(v) for k, v in d.items()}
                else:
                    processed_line = [postprocess(v) for v in ml.groups()]
                table_contents.append(processed_line)
            tables.append(table_contents)
        if last_one_only:
            retained_data = tables[-1]
        else:
            retained_data = tables
        if attribute_name is not None:
            self.data[attribute_name] = retained_data
        return retained_data

    def read_electrostatic_potential(self):
        """
        Parses the eletrostatic potential for the last ionic step
        """
        pattern = {
            "ngf": r"\s+dimension x,y,z NGXF=\s+([\.\-\d]+)\sNGYF=\s+([\.\-\d]+)\sNGZF=\s+([\.\-\d]+)"
        }
        self.read_pattern(pattern, postprocess=int)
        self.ngf = self.data.get("ngf", [[]])[0]

        pattern = {"radii": r"the test charge radii are((?:\s+[\.\-\d]+)+)"}
        self.read_pattern(
            pattern, reverse=True, terminate_on_match=True, postprocess=str
        )
        self.sampling_radii = [float(f) for f in self.data["radii"][0][0].split()]

        header_pattern = r"\(the norm of the test charge is\s+[\.\-\d]+\)"
        table_pattern = r"((?:\s+\d+\s*[\.\-\d]+)+)"
        footer_pattern = r"\s+E-fermi :"

        pots = self.read_table_pattern(header_pattern, table_pattern, footer_pattern)
        pots = "".join(itertools.chain.from_iterable(pots))

        pots = re.findall(r"\s+\d+\s*([\.\-\d]+)+", pots)

        self.electrostatic_potential = [float(f) for f in pots]

    @staticmethod
    def _parse_sci_notation(line):
        """
        Method to parse lines with values in scientific notation and potentially
        without spaces in between the values. This assumes that the scientific
        notation always lists two digits for the exponent, e.g. 3.535E-02
        Args:
            line: line to parse

        Returns: an array of numbers if found, or empty array if not

        """
        m = re.findall(r"[\.\-\d]+E[\+\-]\d{2}", line)
        if m:
            return [float(t) for t in m]
        return []

    def read_freq_dielectric(self):
        """
        Parses the frequency dependent dielectric function (obtained with
        LOPTICS). Frequencies (in eV) are in self.frequencies, and dielectric
        tensor function is given as self.dielectric_tensor_function.
        """

        plasma_pattern = r"plasma frequency squared.*"
        dielectric_pattern = (
            r"frequency dependent\s+IMAGINARY "
            r"DIELECTRIC FUNCTION \(independent particle, "
            r"no local field effects\)(\sdensity-density)*$"
        )
        row_pattern = r"\s+".join([r"([\.\-\d]+)"] * 3)
        plasma_frequencies = defaultdict(list)
        read_plasma = False
        read_dielectric = False
        energies = []
        data = {"REAL": [], "IMAGINARY": []}
        count = 0
        component = "IMAGINARY"
        with zopen(self.filename, "rt") as f:
            for l in f:
                l = l.strip()
                if re.match(plasma_pattern, l):
                    read_plasma = "intraband" if "intraband" in l else "interband"
                elif re.match(dielectric_pattern, l):
                    read_plasma = False
                    read_dielectric = True
                    row_pattern = r"\s+".join([r"([\.\-\d]+)"] * 7)

                if read_plasma and re.match(row_pattern, l):
                    plasma_frequencies[read_plasma].append(
                        [float(t) for t in l.strip().split()]
                    )
                elif read_plasma and Outcar._parse_sci_notation(l):
                    plasma_frequencies[read_plasma].append(
                        Outcar._parse_sci_notation(l)
                    )
                elif read_dielectric:
                    toks = None
                    if re.match(row_pattern, l.strip()):
                        toks = l.strip().split()
                    elif Outcar._parse_sci_notation(l.strip()):
                        toks = Outcar._parse_sci_notation(l.strip())
                    elif re.match(r"\s*-+\s*", l):
                        count += 1

                    if toks:
                        if component == "IMAGINARY":
                            energies.append(float(toks[0]))
                        xx, yy, zz, xy, yz, xz = [float(t) for t in toks[1:]]
                        matrix = [[xx, xy, xz], [xy, yy, yz], [xz, yz, zz]]
                        data[component].append(matrix)

                    if count == 2:
                        component = "REAL"
                    elif count == 3:
                        break

        self.plasma_frequencies = {
            k: np.array(v[:3]) for k, v in plasma_frequencies.items()
        }
        self.dielectric_energies = np.array(energies)
        self.dielectric_tensor_function = np.array(data["REAL"]) + 1j * np.array(
            data["IMAGINARY"]
        )

    @property  # type: ignore
    @deprecated(message="frequencies has been renamed to dielectric_energies.")
    def frequencies(self):
        """
        Renamed to dielectric energies.
        """
        return self.dielectric_energies

    def read_chemical_shielding(self):
        """
        Parse the NMR chemical shieldings data. Only the second part "absolute, valence and core"
        will be parsed. And only the three right most field (ISO_SHIELDING, SPAN, SKEW) will be retrieved.

        Returns:
            List of chemical shieldings in the order of atoms from the OUTCAR. Maryland notation is adopted.
        """
        header_pattern = (
            r"\s+CSA tensor \(J\. Mason, Solid State Nucl\. Magn\. Reson\. 2, "
            r"285 \(1993\)\)\s+"
            r"\s+-{50,}\s+"
            r"\s+EXCLUDING G=0 CONTRIBUTION\s+INCLUDING G=0 CONTRIBUTION\s+"
            r"\s+-{20,}\s+-{20,}\s+"
            r"\s+ATOM\s+ISO_SHIFT\s+SPAN\s+SKEW\s+ISO_SHIFT\s+SPAN\s+SKEW\s+"
            r"-{50,}\s*$"
        )
        first_part_pattern = r"\s+\(absolute, valence only\)\s+$"
        swallon_valence_body_pattern = r".+?\(absolute, valence and core\)\s+$"
        row_pattern = r"\d+(?:\s+[-]?\d+\.\d+){3}\s+" + r"\s+".join(
            [r"([-]?\d+\.\d+)"] * 3
        )
        footer_pattern = r"-{50,}\s*$"
        h1 = header_pattern + first_part_pattern
        cs_valence_only = self.read_table_pattern(
            h1, row_pattern, footer_pattern, postprocess=float, last_one_only=True
        )
        h2 = header_pattern + swallon_valence_body_pattern
        cs_valence_and_core = self.read_table_pattern(
            h2, row_pattern, footer_pattern, postprocess=float, last_one_only=True
        )
        all_cs = {}
        for name, cs_table in [
            ["valence_only", cs_valence_only],
            ["valence_and_core", cs_valence_and_core],
        ]:
            all_cs[name] = cs_table
        self.data["chemical_shielding"] = all_cs

    def read_cs_g0_contribution(self):
        """
        Parse the  G0 contribution of NMR chemical shielding.

        Returns:
            G0 contribution matrix as list of list.
        """
        header_pattern = (
            r"^\s+G\=0 CONTRIBUTION TO CHEMICAL SHIFT \(field along BDIR\)\s+$\n"
            r"^\s+-{50,}$\n"
            r"^\s+BDIR\s+X\s+Y\s+Z\s*$\n"
            r"^\s+-{50,}\s*$\n"
        )
        row_pattern = r"(?:\d+)\s+" + r"\s+".join([r"([-]?\d+\.\d+)"] * 3)
        footer_pattern = r"\s+-{50,}\s*$"
        self.read_table_pattern(
            header_pattern,
            row_pattern,
            footer_pattern,
            postprocess=float,
            last_one_only=True,
            attribute_name="cs_g0_contribution",
        )

    def read_cs_core_contribution(self):
        """
            Parse the core contribution of NMR chemical shielding.

            Returns:
            G0 contribution matrix as list of list.
        """
        header_pattern = (
            r"^\s+Core NMR properties\s*$\n"
            r"\n"
            r"^\s+typ\s+El\s+Core shift \(ppm\)\s*$\n"
            r"^\s+-{20,}$\n"
        )
        row_pattern = r"\d+\s+(?P<element>[A-Z][a-z]?\w?)\s+(?P<shift>[-]?\d+\.\d+)"
        footer_pattern = r"\s+-{20,}\s*$"
        self.read_table_pattern(
            header_pattern,
            row_pattern,
            footer_pattern,
            postprocess=str,
            last_one_only=True,
            attribute_name="cs_core_contribution",
        )
        core_contrib = {
            d["element"]: float(d["shift"]) for d in self.data["cs_core_contribution"]
        }
        self.data["cs_core_contribution"] = core_contrib

    def read_cs_raw_symmetrized_tensors(self):
        """
        Parse the matrix form of NMR tensor before corrected to table.

        Returns:
            nsymmetrized tensors list in the order of atoms.
        """
        header_pattern = (
            r"\s+-{50,}\s+" r"\s+Absolute Chemical Shift tensors\s+" r"\s+-{50,}$"
        )
        first_part_pattern = r"\s+UNSYMMETRIZED TENSORS\s+$"
        row_pattern = r"\s+".join([r"([-]?\d+\.\d+)"] * 3)
        unsym_footer_pattern = r"^\s+SYMMETRIZED TENSORS\s+$"

        with zopen(self.filename, "rt") as f:
            text = f.read()
        unsym_table_pattern_text = (
            header_pattern
            + first_part_pattern
            + r"(?P<table_body>.+)"
            + unsym_footer_pattern
        )
        table_pattern = re.compile(unsym_table_pattern_text, re.MULTILINE | re.DOTALL)
        rp = re.compile(row_pattern)
        m = table_pattern.search(text)
        if m:
            table_text = m.group("table_body")
            micro_header_pattern = r"ion\s+\d+"
            micro_table_pattern_text = (
                micro_header_pattern
                + r"\s*^(?P<table_body>(?:\s*"
                + row_pattern
                + r")+)\s+"
            )
            micro_table_pattern = re.compile(
                micro_table_pattern_text, re.MULTILINE | re.DOTALL
            )
            unsym_tensors = []
            for mt in micro_table_pattern.finditer(table_text):
                table_body_text = mt.group("table_body")
                tensor_matrix = []
                for line in table_body_text.rstrip().split("\n"):
                    ml = rp.search(line)
                    processed_line = [float(v) for v in ml.groups()]
                    tensor_matrix.append(processed_line)
                unsym_tensors.append(tensor_matrix)
            self.data["unsym_cs_tensor"] = unsym_tensors
        else:
            raise ValueError("NMR UNSYMMETRIZED TENSORS is not found")

    def read_nmr_efg_tensor(self):
        """
        Parses the NMR Electric Field Gradient Raw Tensors

        Returns:
            A list of Electric Field Gradient Tensors in the order of Atoms from OUTCAR
        """

        header_pattern = (
            r"Electric field gradients \(V/A\^2\)\n"
            r"-*\n"
            r" ion\s+V_xx\s+V_yy\s+V_zz\s+V_xy\s+V_xz\s+V_yz\n"
            r"-*\n"
        )

        row_pattern = r"\d+\s+([-\d\.]+)\s+([-\d\.]+)\s+([-\d\.]+)\s+([-\d\.]+)\s+([-\d\.]+)\s+([-\d\.]+)"
        footer_pattern = r"-*\n"

        data = self.read_table_pattern(
            header_pattern, row_pattern, footer_pattern, postprocess=float
        )
        tensors = [make_symmetric_matrix_from_upper_tri(d) for d in data]
        self.data["unsym_efg_tensor"] = tensors
        return tensors

    def read_nmr_efg(self):
        """
        Parse the NMR Electric Field Gradient interpretted values.

        Returns:
            Electric Field Gradient tensors as a list of dict in the order of atoms from OUTCAR.
            Each dict key/value pair corresponds to a component of the tensors.
        """
        header_pattern = (
            r"^\s+NMR quadrupolar parameters\s+$\n"
            r"^\s+Cq : quadrupolar parameter\s+Cq=e[*]Q[*]V_zz/h$\n"
            r"^\s+eta: asymmetry parameters\s+\(V_yy - V_xx\)/ V_zz$\n"
            r"^\s+Q  : nuclear electric quadrupole moment in mb \(millibarn\)$\n"
            r"^-{50,}$\n"
            r"^\s+ion\s+Cq\(MHz\)\s+eta\s+Q \(mb\)\s+$\n"
            r"^-{50,}\s*$\n"
        )
        row_pattern = (
            r"\d+\s+(?P<cq>[-]?\d+\.\d+)\s+(?P<eta>[-]?\d+\.\d+)\s+"
            r"(?P<nuclear_quadrupole_moment>[-]?\d+\.\d+)"
        )
        footer_pattern = r"-{50,}\s*$"
        self.read_table_pattern(
            header_pattern,
            row_pattern,
            footer_pattern,
            postprocess=float,
            last_one_only=True,
            attribute_name="efg",
        )

    def read_elastic_tensor(self):
        """
        Parse the elastic tensor data.

        Returns:
            6x6 array corresponding to the elastic tensor from the OUTCAR.
        """
        header_pattern = (
            r"TOTAL ELASTIC MODULI \(kBar\)\s+" r"Direction\s+([X-Z][X-Z]\s+)+" r"\-+"
        )
        row_pattern = r"[X-Z][X-Z]\s+" + r"\s+".join([r"(\-*[\.\d]+)"] * 6)
        footer_pattern = r"\-+"
        et_table = self.read_table_pattern(
            header_pattern, row_pattern, footer_pattern, postprocess=float
        )
        self.data["elastic_tensor"] = et_table

    def read_piezo_tensor(self):
        """
        Parse the piezo tensor data
        """
        header_pattern = (
            r"PIEZOELECTRIC TENSOR  for field in x, y, "
            r"z\s+\(C/m\^2\)\s+([X-Z][X-Z]\s+)+\-+"
        )
        row_pattern = r"[x-z]\s+" + r"\s+".join([r"(\-*[\.\d]+)"] * 6)
        footer_pattern = r"BORN EFFECTIVE"
        pt_table = self.read_table_pattern(
            header_pattern, row_pattern, footer_pattern, postprocess=float
        )
        self.data["piezo_tensor"] = pt_table

    def read_onsite_density_matrices(self):
        """
        Parse the onsite density matrices, returns list with index corresponding
        to atom index in Structure.
        """

        # matrix size will vary depending on if d or f orbitals are present
        # therefore regex assumes f, but filter out None values if d

        header_pattern = r"spin component  1\n"
        row_pattern = (
            r"[^\S\r\n]*(?:(-?[\d.]+))"
            + r"(?:[^\S\r\n]*(-?[\d.]+)[^\S\r\n]*)?" * 6
            + r".*?"
        )
        footer_pattern = r"\nspin component  2"
        spin1_component = self.read_table_pattern(
            header_pattern,
            row_pattern,
            footer_pattern,
            postprocess=lambda x: float(x) if x else None,
            last_one_only=False,
        )

        # filter out None values
        spin1_component = [
            [[e for e in row if e is not None] for row in matrix]
            for matrix in spin1_component
        ]

        # and repeat for Spin.down

        header_pattern = r"spin component  2\n"
        row_pattern = (
            r"[^\S\r\n]*(?:([\d.-]+))"
            + r"(?:[^\S\r\n]*(-?[\d.]+)[^\S\r\n]*)?" * 6
            + r".*?"
        )
        footer_pattern = r"\n occupancies and eigenvectors"
        spin2_component = self.read_table_pattern(
            header_pattern,
            row_pattern,
            footer_pattern,
            postprocess=lambda x: float(x) if x else None,
            last_one_only=False,
        )

        spin2_component = [
            [[e for e in row if e is not None] for row in matrix]
            for matrix in spin2_component
        ]

        self.data["onsite_density_matrices"] = [
            {Spin.up: spin1_component[idx], Spin.down: spin2_component[idx]}
            for idx in range(len(spin1_component))
        ]

    def read_corrections(self, reverse=True, terminate_on_match=True):
        """
        Reads the dipol qudropol corrections into the
        Outcar.data["dipol_quadrupol_correction"].

        :param reverse: Whether to start from end of OUTCAR.
        :param terminate_on_match: Whether to terminate once match is found.
        """
        patterns = {
            "dipol_quadrupol_correction": r"dipol\+quadrupol energy "
            r"correction\s+([\d\-\.]+)"
        }
        self.read_pattern(
            patterns,
            reverse=reverse,
            terminate_on_match=terminate_on_match,
            postprocess=float,
        )
        self.data["dipol_quadrupol_correction"] = self.data[
            "dipol_quadrupol_correction"
        ][0][0]

    def read_neb(self, reverse=True, terminate_on_match=True):
        """
        Reads NEB data. This only works with OUTCARs from both normal
        VASP NEB calculations or from the CI NEB method implemented by
        Henkelman et al.

        Args:
            reverse (bool): Read files in reverse. Defaults to false. Useful for
                large files, esp OUTCARs, especially when used with
                terminate_on_match. Defaults to True here since we usually
                want only the final value.
            terminate_on_match (bool): Whether to terminate when there is at
                least one match in each key in pattern. Defaults to True here
                since we usually want only the final value.

        Renders accessible:
            tangent_force - Final tangent force.
            energy - Final energy.
            These can be accessed under Outcar.data[key]
        """
        patterns = {
            "energy": r"energy\(sigma->0\)\s+=\s+([\d\-\.]+)",
            "tangent_force": r"(NEB: projections on to tangent \(spring, REAL\)\s+\S+|tangential force \(eV/A\))\s+"
            r"([\d\-\.]+)",
        }
        self.read_pattern(
            patterns,
            reverse=reverse,
            terminate_on_match=terminate_on_match,
            postprocess=str,
        )
        self.data["energy"] = float(self.data["energy"][0][0])
        if self.data.get("tangent_force"):
            self.data["tangent_force"] = float(self.data["tangent_force"][0][1])

    def read_igpar(self):
        """
        Renders accessible:
            er_ev = e<r>_ev (dictionary with Spin.up/Spin.down as keys)
            er_bp = e<r>_bp (dictionary with Spin.up/Spin.down as keys)
            er_ev_tot = spin up + spin down summed
            er_bp_tot = spin up + spin down summed
            p_elc = spin up + spin down summed
            p_ion = spin up + spin down summed

        (See VASP section "LBERRY,  IGPAR,  NPPSTR,  DIPOL tags" for info on
        what these are).
        """

        # variables to be filled
        self.er_ev = {}  # will  be  dict (Spin.up/down) of array(3*float)
        self.er_bp = {}  # will  be  dics (Spin.up/down) of array(3*float)
        self.er_ev_tot = None  # will be array(3*float)
        self.er_bp_tot = None  # will be array(3*float)
        self.p_elec = None
        self.p_ion = None
        try:
            search = []

            # Nonspin cases
            def er_ev(results, match):
                results.er_ev[Spin.up] = np.array(map(float, match.groups()[1:4])) / 2
                results.er_ev[Spin.down] = results.er_ev[Spin.up]
                results.context = 2

            search.append(
                [
                    r"^ *e<r>_ev=\( *([-0-9.Ee+]*) *([-0-9.Ee+]*) "
                    r"*([-0-9.Ee+]*) *\)",
                    None,
                    er_ev,
                ]
            )

            def er_bp(results, match):
                results.er_bp[Spin.up] = (
                    np.array([float(match.group(i)) for i in range(1, 4)]) / 2
                )
                results.er_bp[Spin.down] = results.er_bp[Spin.up]

            search.append(
                [
                    r"^ *e<r>_bp=\( *([-0-9.Ee+]*) *([-0-9.Ee+]*) "
                    r"*([-0-9.Ee+]*) *\)",
                    lambda results, line: results.context == 2,
                    er_bp,
                ]
            )

            # Spin cases
            def er_ev_up(results, match):
                results.er_ev[Spin.up] = np.array(
                    [float(match.group(i)) for i in range(1, 4)]
                )
                results.context = Spin.up

            search.append(
                [
                    r"^.*Spin component 1 *e<r>_ev=\( *([-0-9.Ee+]*) "
                    r"*([-0-9.Ee+]*) *([-0-9.Ee+]*) *\)",
                    None,
                    er_ev_up,
                ]
            )

            def er_bp_up(results, match):
                results.er_bp[Spin.up] = np.array(
                    [
                        float(match.group(1)),
                        float(match.group(2)),
                        float(match.group(3)),
                    ]
                )

            search.append(
                [
                    r"^ *e<r>_bp=\( *([-0-9.Ee+]*) *([-0-9.Ee+]*) "
                    r"*([-0-9.Ee+]*) *\)",
                    lambda results, line: results.context == Spin.up,
                    er_bp_up,
                ]
            )

            def er_ev_dn(results, match):
                results.er_ev[Spin.down] = np.array(
                    [
                        float(match.group(1)),
                        float(match.group(2)),
                        float(match.group(3)),
                    ]
                )
                results.context = Spin.down

            search.append(
                [
                    r"^.*Spin component 2 *e<r>_ev=\( *([-0-9.Ee+]*) "
                    r"*([-0-9.Ee+]*) *([-0-9.Ee+]*) *\)",
                    None,
                    er_ev_dn,
                ]
            )

            def er_bp_dn(results, match):
                results.er_bp[Spin.down] = np.array(
                    [float(match.group(i)) for i in range(1, 4)]
                )

            search.append(
                [
                    r"^ *e<r>_bp=\( *([-0-9.Ee+]*) *([-0-9.Ee+]*) "
                    r"*([-0-9.Ee+]*) *\)",
                    lambda results, line: results.context == Spin.down,
                    er_bp_dn,
                ]
            )

            # Always present spin/non-spin
            def p_elc(results, match):
                results.p_elc = np.array([float(match.group(i)) for i in range(1, 4)])

            search.append(
                [
                    r"^.*Total electronic dipole moment: "
                    r"*p\[elc\]=\( *([-0-9.Ee+]*) *([-0-9.Ee+]*) "
                    r"*([-0-9.Ee+]*) *\)",
                    None,
                    p_elc,
                ]
            )

            def p_ion(results, match):
                results.p_ion = np.array([float(match.group(i)) for i in range(1, 4)])

            search.append(
                [
                    r"^.*ionic dipole moment: "
                    r"*p\[ion\]=\( *([-0-9.Ee+]*) *([-0-9.Ee+]*) "
                    r"*([-0-9.Ee+]*) *\)",
                    None,
                    p_ion,
                ]
            )

            self.context = None
            self.er_ev = {Spin.up: None, Spin.down: None}
            self.er_bp = {Spin.up: None, Spin.down: None}

            micro_pyawk(self.filename, search, self)

            if self.er_ev[Spin.up] is not None and self.er_ev[Spin.down] is not None:
                self.er_ev_tot = self.er_ev[Spin.up] + self.er_ev[Spin.down]

            if self.er_bp[Spin.up] is not None and self.er_bp[Spin.down] is not None:
                self.er_bp_tot = self.er_bp[Spin.up] + self.er_bp[Spin.down]

        except Exception:
            self.er_ev_tot = None
            self.er_bp_tot = None
            raise Exception("IGPAR OUTCAR could not be parsed.")

    def read_internal_strain_tensor(self):
        """
        Reads the internal strain tensor and populates self.internal_strain_tensor with an array of voigt notation
            tensors for each site.
        """
        search = []

        def internal_strain_start(results, match):
            results.internal_strain_ion = int(match.group(1)) - 1
            results.internal_strain_tensor.append(np.zeros((3, 6)))

        search.append(
            [
                r"INTERNAL STRAIN TENSOR FOR ION\s+(\d+)\s+for displacements in x,y,z  \(eV/Angst\):",
                None,
                internal_strain_start,
            ]
        )

        def internal_strain_data(results, match):
            if match.group(1).lower() == "x":
                index = 0
            elif match.group(1).lower() == "y":
                index = 1
            elif match.group(1).lower() == "z":
                index = 2
            else:
                raise Exception(
                    "Couldn't parse row index from symbol for internal strain tensor: {}".format(
                        match.group(1)
                    )
                )
            results.internal_strain_tensor[results.internal_strain_ion][
                index
            ] = np.array([float(match.group(i)) for i in range(2, 8)])
            if index == 2:
                results.internal_strain_ion = None

        search.append(
            [
                r"^\s+([x,y,z])\s+" + r"([-]?\d+\.\d+)\s+" * 6,
                lambda results, line: results.internal_strain_ion is not None,
                internal_strain_data,
            ]
        )

        self.internal_strain_ion = None
        self.internal_strain_tensor = []
        micro_pyawk(self.filename, search, self)

    def read_lepsilon(self):
        """
        Reads an LEPSILON run.

        # TODO: Document the actual variables.
        """
        try:
            search = []

            def dielectric_section_start(results, match):
                results.dielectric_index = -1

            search.append(
                [
                    r"MACROSCOPIC STATIC DIELECTRIC TENSOR \(",
                    None,
                    dielectric_section_start,
                ]
            )

            def dielectric_section_start2(results, match):
                results.dielectric_index = 0

            search.append(
                [
                    r"-------------------------------------",
                    lambda results, line: results.dielectric_index == -1,
                    dielectric_section_start2,
                ]
            )

            def dielectric_data(results, match):
                results.dielectric_tensor[results.dielectric_index, :] = np.array(
                    [float(match.group(i)) for i in range(1, 4)]
                )
                results.dielectric_index += 1

            search.append(
                [
                    r"^ *([-0-9.Ee+]+) +([-0-9.Ee+]+) +([-0-9.Ee+]+) *$",
                    lambda results, line: results.dielectric_index >= 0
                    if results.dielectric_index is not None
                    else None,
                    dielectric_data,
                ]
            )

            def dielectric_section_stop(results, match):
                results.dielectric_index = None

            search.append(
                [
                    r"-------------------------------------",
                    lambda results, line: results.dielectric_index >= 1
                    if results.dielectric_index is not None
                    else None,
                    dielectric_section_stop,
                ]
            )

            self.dielectric_index = None
            self.dielectric_tensor = np.zeros((3, 3))

            def piezo_section_start(results, match):
                results.piezo_index = 0

            search.append(
                [
                    r"PIEZOELECTRIC TENSOR  for field in x, y, z        " r"\(C/m\^2\)",
                    None,
                    piezo_section_start,
                ]
            )

            def piezo_data(results, match):
                results.piezo_tensor[results.piezo_index, :] = np.array(
                    [float(match.group(i)) for i in range(1, 7)]
                )
                results.piezo_index += 1

            search.append(
                [
                    r"^ *[xyz] +([-0-9.Ee+]+) +([-0-9.Ee+]+)"
                    + r" +([-0-9.Ee+]+) *([-0-9.Ee+]+) +([-0-9.Ee+]+)"
                    + r" +([-0-9.Ee+]+)*$",
                    lambda results, line: results.piezo_index >= 0
                    if results.piezo_index is not None
                    else None,
                    piezo_data,
                ]
            )

            def piezo_section_stop(results, match):
                results.piezo_index = None

            search.append(
                [
                    r"-------------------------------------",
                    lambda results, line: results.piezo_index >= 1
                    if results.piezo_index is not None
                    else None,
                    piezo_section_stop,
                ]
            )

            self.piezo_index = None
            self.piezo_tensor = np.zeros((3, 6))

            def born_section_start(results, match):
                results.born_ion = -1

            search.append([r"BORN EFFECTIVE CHARGES ", None, born_section_start])

            def born_ion(results, match):
                results.born_ion = int(match.group(1)) - 1
                results.born.append(np.zeros((3, 3)))

            search.append(
                [
                    r"ion +([0-9]+)",
                    lambda results, line: results.born_ion is not None,
                    born_ion,
                ]
            )

            def born_data(results, match):
                results.born[results.born_ion][int(match.group(1)) - 1, :] = np.array(
                    [float(match.group(i)) for i in range(2, 5)]
                )

            search.append(
                [
                    r"^ *([1-3]+) +([-0-9.Ee+]+) +([-0-9.Ee+]+) +([-0-9.Ee+]+)$",
                    lambda results, line: results.born_ion >= 0
                    if results.born_ion is not None
                    else results.born_ion,
                    born_data,
                ]
            )

            def born_section_stop(results, match):
                results.born_ion = None

            search.append(
                [
                    r"-------------------------------------",
                    lambda results, line: results.born_ion >= 1
                    if results.born_ion is not None
                    else results.born_ion,
                    born_section_stop,
                ]
            )

            self.born_ion = None
            self.born = []

            micro_pyawk(self.filename, search, self)

            self.born = np.array(self.born)

            self.dielectric_tensor = self.dielectric_tensor.tolist()
            self.piezo_tensor = self.piezo_tensor.tolist()

        except Exception:
            raise Exception("LEPSILON OUTCAR could not be parsed.")

    def read_lepsilon_ionic(self):
        """
        Reads an LEPSILON run, the ionic component.

        # TODO: Document the actual variables.
        """
        try:
            search = []

            def dielectric_section_start(results, match):
                results.dielectric_ionic_index = -1

            search.append(
                [
                    r"MACROSCOPIC STATIC DIELECTRIC TENSOR IONIC",
                    None,
                    dielectric_section_start,
                ]
            )

            def dielectric_section_start2(results, match):
                results.dielectric_ionic_index = 0

            search.append(
                [
                    r"-------------------------------------",
                    lambda results, line: results.dielectric_ionic_index == -1
                    if results.dielectric_ionic_index is not None
                    else results.dielectric_ionic_index,
                    dielectric_section_start2,
                ]
            )

            def dielectric_data(results, match):
                results.dielectric_ionic_tensor[
                    results.dielectric_ionic_index, :
                ] = np.array([float(match.group(i)) for i in range(1, 4)])
                results.dielectric_ionic_index += 1

            search.append(
                [
                    r"^ *([-0-9.Ee+]+) +([-0-9.Ee+]+) +([-0-9.Ee+]+) *$",
                    lambda results, line: results.dielectric_ionic_index >= 0
                    if results.dielectric_ionic_index is not None
                    else results.dielectric_ionic_index,
                    dielectric_data,
                ]
            )

            def dielectric_section_stop(results, match):
                results.dielectric_ionic_index = None

            search.append(
                [
                    r"-------------------------------------",
                    lambda results, line: results.dielectric_ionic_index >= 1
                    if results.dielectric_ionic_index is not None
                    else results.dielectric_ionic_index,
                    dielectric_section_stop,
                ]
            )

            self.dielectric_ionic_index = None
            self.dielectric_ionic_tensor = np.zeros((3, 3))

            def piezo_section_start(results, match):
                results.piezo_ionic_index = 0

            search.append(
                [
                    r"PIEZOELECTRIC TENSOR IONIC CONTR  for field in "
                    r"x, y, z        ",
                    None,
                    piezo_section_start,
                ]
            )

            def piezo_data(results, match):
                results.piezo_ionic_tensor[results.piezo_ionic_index, :] = np.array(
                    [float(match.group(i)) for i in range(1, 7)]
                )
                results.piezo_ionic_index += 1

            search.append(
                [
                    r"^ *[xyz] +([-0-9.Ee+]+) +([-0-9.Ee+]+)"
                    + r" +([-0-9.Ee+]+) *([-0-9.Ee+]+) +([-0-9.Ee+]+)"
                    + r" +([-0-9.Ee+]+)*$",
                    lambda results, line: results.piezo_ionic_index >= 0
                    if results.piezo_ionic_index is not None
                    else results.piezo_ionic_index,
                    piezo_data,
                ]
            )

            def piezo_section_stop(results, match):
                results.piezo_ionic_index = None

            search.append(
                [
                    "-------------------------------------",
                    lambda results, line: results.piezo_ionic_index >= 1
                    if results.piezo_ionic_index is not None
                    else results.piezo_ionic_index,
                    piezo_section_stop,
                ]
            )

            self.piezo_ionic_index = None
            self.piezo_ionic_tensor = np.zeros((3, 6))

            micro_pyawk(self.filename, search, self)

            self.dielectric_ionic_tensor = self.dielectric_ionic_tensor.tolist()
            self.piezo_ionic_tensor = self.piezo_ionic_tensor.tolist()

        except Exception:
            raise Exception("ionic part of LEPSILON OUTCAR could not be parsed.")

    def read_lcalcpol(self):
        """
        Reads the lcalpol.

        # TODO: Document the actual variables.
        """
        self.p_elec = None
        self.p_sp1 = None
        self.p_sp2 = None
        self.p_ion = None
        try:
            search = []

            # Always present spin/non-spin
            def p_elec(results, match):
                results.p_elec = np.array(
                    [
                        float(match.group(1)),
                        float(match.group(2)),
                        float(match.group(3)),
                    ]
                )

            search.append(
                [
                    r"^.*Total electronic dipole moment: "
                    r"*p\[elc\]=\( *([-0-9.Ee+]*) *([-0-9.Ee+]*) "
                    r"*([-0-9.Ee+]*) *\)",
                    None,
                    p_elec,
                ]
            )

            # If spin-polarized (and not noncollinear)
            # save spin-polarized electronic values
            if self.spin and not self.noncollinear:

                def p_sp1(results, match):
                    results.p_sp1 = np.array(
                        [
                            float(match.group(1)),
                            float(match.group(2)),
                            float(match.group(3)),
                        ]
                    )

                search.append(
                    [
                        r"^.*p\[sp1\]=\( *([-0-9.Ee+]*) *([-0-9.Ee+]*) "
                        r"*([-0-9.Ee+]*) *\)",
                        None,
                        p_sp1,
                    ]
                )

                def p_sp2(results, match):
                    results.p_sp2 = np.array(
                        [
                            float(match.group(1)),
                            float(match.group(2)),
                            float(match.group(3)),
                        ]
                    )

                search.append(
                    [
                        r"^.*p\[sp2\]=\( *([-0-9.Ee+]*) *([-0-9.Ee+]*) "
                        r"*([-0-9.Ee+]*) *\)",
                        None,
                        p_sp2,
                    ]
                )

            def p_ion(results, match):
                results.p_ion = np.array(
                    [
                        float(match.group(1)),
                        float(match.group(2)),
                        float(match.group(3)),
                    ]
                )

            search.append(
                [
                    r"^.*Ionic dipole moment: *p\[ion\]="
                    r"\( *([-0-9.Ee+]*)"
                    r" *([-0-9.Ee+]*) *([-0-9.Ee+]*) *\)",
                    None,
                    p_ion,
                ]
            )

            micro_pyawk(self.filename, search, self)

        except Exception:
            raise Exception("LCALCPOL OUTCAR could not be parsed.")

    def read_pseudo_zval(self):
        """
        Create pseudopotential ZVAL dictionary.
        """
        # pylint: disable=E1101
        try:

            def atom_symbols(results, match):
                element_symbol = match.group(1)
                if not hasattr(results, "atom_symbols"):
                    results.atom_symbols = []
                results.atom_symbols.append(element_symbol.strip())

            def zvals(results, match):
                zvals = match.group(1)
                results.zvals = map(float, re.findall(r"-?\d+\.\d*", zvals))

            search = []
            search.append([r"(?<=VRHFIN =)(.*)(?=:)", None, atom_symbols])
            search.append([r"^\s+ZVAL.*=(.*)", None, zvals])

            micro_pyawk(self.filename, search, self)

            zval_dict = {}
            for x, y in zip(self.atom_symbols, self.zvals):
                zval_dict.update({x: y})
            self.zval_dict = zval_dict

            # Clean-up
            del self.atom_symbols
            del self.zvals
        except Exception:
            raise Exception("ZVAL dict could not be parsed.")

    def read_core_state_eigen(self):
        """
        Read the core state eigenenergies at each ionic step.

        Returns:
            A list of dict over the atom such as [{"AO":[core state eig]}].
            The core state eigenenergie list for each AO is over all ionic
            step.

        Example:
            The core state eigenenergie of the 2s AO of the 6th atom of the
            structure at the last ionic step is [5]["2s"][-1]
        """

        with zopen(self.filename, "rt") as foutcar:
            line = foutcar.readline()
            while line != "":
                line = foutcar.readline()
                if "NIONS =" in line:
                    natom = int(line.split("NIONS =")[1])
                    cl = [defaultdict(list) for i in range(natom)]
                if "the core state eigen" in line:
                    iat = -1
                    while line != "":
                        line = foutcar.readline()
                        # don't know number of lines to parse without knowing
                        # specific species, so stop parsing when we reach
                        # "E-fermi" instead
                        if "E-fermi" in line:
                            break
                        data = line.split()
                        # data will contain odd number of elements if it is
                        # the start of a new entry, or even number of elements
                        # if it continues the previous entry
                        if len(data) % 2 == 1:
                            iat += 1  # started parsing a new ion
                            data = data[1:]  # remove element with ion number
                        for i in range(0, len(data), 2):
                            cl[iat][data[i]].append(float(data[i + 1]))
        return cl

    def read_avg_core_poten(self):
        """
        Read the core potential at each ionic step.

        Returns:
            A list for each ionic step containing a list of the average core
            potentials for each atom: [[avg core pot]].

        Example:
            The average core potential of the 2nd atom of the structure at the
            last ionic step is: [-1][1]
        """

        def pairwise(iterable):
            """s -> (s0,s1), (s1,s2), (s2, s3), ..."""
            a = iter(iterable)
            return zip(a, a)

        with zopen(self.filename, "rt") as foutcar:
            line = foutcar.readline()
            aps = []
            while line != "":
                line = foutcar.readline()
                if "the norm of the test charge is" in line:
                    ap = []
                    while line != "":
                        line = foutcar.readline()
                        # don't know number of lines to parse without knowing
                        # specific species, so stop parsing when we reach
                        # "E-fermi" instead
                        if "E-fermi" in line:
                            aps.append(ap)
                            break
                        data = line.split()
                        # the average core potentials of up to 5 elements are
                        # given per line
                        for i, pot in pairwise(data):
                            ap.append(float(pot))
        return aps

    def as_dict(self):
        """
        :return: MSONAble dict.
        """
        d = {
            "@module": self.__class__.__module__,
            "@class": self.__class__.__name__,
            "efermi": self.efermi,
            "run_stats": self.run_stats,
            "magnetization": self.magnetization,
            "charge": self.charge,
            "total_magnetization": self.total_mag,
            "nelect": self.nelect,
            "is_stopped": self.is_stopped,
            "drift": self.drift,
            "ngf": self.ngf,
            "sampling_radii": self.sampling_radii,
            "electrostatic_potential": self.electrostatic_potential,
        }

        if self.lepsilon:
            d.update(
                {
                    "piezo_tensor": self.piezo_tensor,
                    "dielectric_tensor": self.dielectric_tensor,
                    "born": self.born,
                }
            )

        if self.dfpt:
            d.update({"internal_strain_tensor": self.internal_strain_tensor})

        if self.dfpt and self.lepsilon:
            d.update(
                {
                    "piezo_ionic_tensor": self.piezo_ionic_tensor,
                    "dielectric_ionic_tensor": self.dielectric_ionic_tensor,
                }
            )

        if self.lcalcpol:
            d.update({"p_elec": self.p_elec, "p_ion": self.p_ion})
            if self.spin and not self.noncollinear:
                d.update({"p_sp1": self.p_sp1, "p_sp2": self.p_sp2})
            d.update({"zval_dict": self.zval_dict})

        if self.nmr_cs:
            d.update(
                {
                    "nmr_cs": {
                        "valence and core": self.data["chemical_shielding"][
                            "valence_and_core"
                        ],
                        "valence_only": self.data["chemical_shielding"]["valence_only"],
                        "g0": self.data["cs_g0_contribution"],
                        "core": self.data["cs_core_contribution"],
                        "raw": self.data["unsym_cs_tensor"],
                    }
                }
            )

        if self.nmr_efg:
            d.update(
                {
                    "nmr_efg": {
                        "raw": self.data["unsym_efg_tensor"],
                        "parameters": self.data["efg"],
                    }
                }
            )

        if self.has_onsite_density_matrices:
            # cast Spin to str for consistency with electronic_structure
            # TODO: improve handling of Enum (de)serialization in monty
            onsite_density_matrices = [
                {str(k): v for k, v in d.items()}
                for d in self.data["onsite_density_matrices"]
            ]
            d.update({"onsite_density_matrices": onsite_density_matrices})

        return d

    def read_fermi_contact_shift(self):
        """
        output example:
        Fermi contact (isotropic) hyperfine coupling parameter (MHz)
        -------------------------------------------------------------
        ion      A_pw      A_1PS     A_1AE     A_1c      A_tot
        -------------------------------------------------------------
         1      -0.002    -0.002    -0.051     0.000    -0.052
         2      -0.002    -0.002    -0.051     0.000    -0.052
         3       0.056     0.056     0.321    -0.048     0.321
        -------------------------------------------------------------
        , which corresponds to
        [[-0.002, -0.002, -0.051, 0.0, -0.052],
         [-0.002, -0.002, -0.051, 0.0, -0.052],
         [0.056, 0.056, 0.321, -0.048, 0.321]] from 'fch' data
        """

        # Fermi contact (isotropic) hyperfine coupling parameter (MHz)
        header_pattern1 = (
            r"\s*Fermi contact \(isotropic\) hyperfine coupling parameter \(MHz\)\s+"
            r"\s*\-+"
            r"\s*ion\s+A_pw\s+A_1PS\s+A_1AE\s+A_1c\s+A_tot\s+"
            r"\s*\-+"
        )
        row_pattern1 = r"(?:\d+)\s+" + r"\s+".join([r"([-]?\d+\.\d+)"] * 5)
        footer_pattern = r"\-+"
        fch_table = self.read_table_pattern(
            header_pattern1,
            row_pattern1,
            footer_pattern,
            postprocess=float,
            last_one_only=True,
        )

        # Dipolar hyperfine coupling parameters (MHz)
        header_pattern2 = (
            r"\s*Dipolar hyperfine coupling parameters \(MHz\)\s+"
            r"\s*\-+"
            r"\s*ion\s+A_xx\s+A_yy\s+A_zz\s+A_xy\s+A_xz\s+A_yz\s+"
            r"\s*\-+"
        )
        row_pattern2 = r"(?:\d+)\s+" + r"\s+".join([r"([-]?\d+\.\d+)"] * 6)
        dh_table = self.read_table_pattern(
            header_pattern2,
            row_pattern2,
            footer_pattern,
            postprocess=float,
            last_one_only=True,
        )

        # Total hyperfine coupling parameters after diagonalization (MHz)
        header_pattern3 = (
            r"\s*Total hyperfine coupling parameters after diagonalization \(MHz\)\s+"
            r"\s*\(convention: \|A_zz\| > \|A_xx\| > \|A_yy\|\)\s+"
            r"\s*\-+"
            r"\s*ion\s+A_xx\s+A_yy\s+A_zz\s+asymmetry \(A_yy - A_xx\)/ A_zz\s+"
            r"\s*\-+"
        )
        row_pattern3 = r"(?:\d+)\s+" + r"\s+".join([r"([-]?\d+\.\d+)"] * 4)
        th_table = self.read_table_pattern(
            header_pattern3,
            row_pattern3,
            footer_pattern,
            postprocess=float,
            last_one_only=True,
        )

        fc_shift_table = {"fch": fch_table, "dh": dh_table, "th": th_table}

        self.data["fermi_contact_shift"] = fc_shift_table


class VolumetricData(MSONable):
    """
    Simple volumetric object for reading LOCPOT and CHGCAR type files.

    .. attribute:: structure

        Structure associated with the Volumetric Data object

    ..attribute:: is_spin_polarized

        True if run is spin polarized

    ..attribute:: dim

        Tuple of dimensions of volumetric grid in each direction (nx, ny, nz).

    ..attribute:: data

        Actual data as a dict of {string: np.array}. The string are "total"
        and "diff", in accordance to the output format of vasp LOCPOT and
        CHGCAR files where the total spin density is written first, followed
        by the difference spin density.

    .. attribute:: ngridpts

        Total number of grid points in volumetric data.
    """

    def __init__(self, structure, data, distance_matrix=None, data_aug=None):
        """
        Typically, this constructor is not used directly and the static
        from_file constructor is used. This constructor is designed to allow
        summation and other operations between VolumetricData objects.

        Args:
            structure: Structure associated with the volumetric data
            data: Actual volumetric data.
            data_aug: Any extra information associated with volumetric data
                (typically augmentation charges)
            distance_matrix: A pre-computed distance matrix if available.
                Useful so pass distance_matrices between sums,
                shortcircuiting an otherwise expensive operation.
        """
        self.structure = structure
        self.is_spin_polarized = len(data) >= 2
        self.is_soc = len(data) >= 4
        self.dim = data["total"].shape
        self.data = data
        self.data_aug = data_aug if data_aug else {}
        self.ngridpts = self.dim[0] * self.dim[1] * self.dim[2]
        # lazy init the spin data since this is not always needed.
        self._spin_data = {}
        self._distance_matrix = {} if not distance_matrix else distance_matrix
        self.xpoints = np.linspace(0.0, 1.0, num=self.dim[0])
        self.ypoints = np.linspace(0.0, 1.0, num=self.dim[1])
        self.zpoints = np.linspace(0.0, 1.0, num=self.dim[2])
        self.interpolator = RegularGridInterpolator(
            (self.xpoints, self.ypoints, self.zpoints),
            self.data["total"],
            bounds_error=True,
        )
        self.name = "VolumetricData"

    @property
    def spin_data(self):
        """
        The data decomposed into actual spin data as {spin: data}.
        Essentially, this provides the actual Spin.up and Spin.down data
        instead of the total and diff.  Note that by definition, a
        non-spin-polarized run would have Spin.up data == Spin.down data.
        """
        if not self._spin_data:
            spin_data = dict()
            spin_data[Spin.up] = 0.5 * (self.data["total"] + self.data.get("diff", 0))
            spin_data[Spin.down] = 0.5 * (self.data["total"] - self.data.get("diff", 0))
            self._spin_data = spin_data
        return self._spin_data

    def get_axis_grid(self, ind):
        """
        Returns the grid for a particular axis.

        Args:
            ind (int): Axis index.
        """
        ng = self.dim
        num_pts = ng[ind]
        lengths = self.structure.lattice.abc
        return [i / num_pts * lengths[ind] for i in range(num_pts)]

    def __add__(self, other):
        return self.linear_add(other, 1.0)

    def __sub__(self, other):
        return self.linear_add(other, -1.0)

    def copy(self):
        """
        :return: Copy of Volumetric object
        """
        return VolumetricData(
            self.structure,
            {k: v.copy() for k, v in self.data.items()},
            distance_matrix=self._distance_matrix,
            data_aug=self.data_aug,
        )

    def linear_add(self, other, scale_factor=1.0):
        """
        Method to do a linear sum of volumetric objects. Used by + and -
        operators as well. Returns a VolumetricData object containing the
        linear sum.

        Args:
            other (VolumetricData): Another VolumetricData object
            scale_factor (float): Factor to scale the other data by.

        Returns:
            VolumetricData corresponding to self + scale_factor * other.
        """
        if self.structure != other.structure:
            warnings.warn(
                "Structures are different. Make sure you know what " "you are doing..."
            )
        if self.data.keys() != other.data.keys():
            raise ValueError(
                "Data have different keys! Maybe one is spin-"
                "polarized and the other is not?"
            )

        # To add checks
        data = {}
        for k in self.data.keys():
            data[k] = self.data[k] + scale_factor * other.data[k]
        return VolumetricData(self.structure, data, self._distance_matrix)

    @staticmethod
    def parse_file(filename):
        """
        Convenience method to parse a generic volumetric data file in the vasp
        like format. Used by subclasses for parsing file.

        Args:
            filename (str): Path of file to parse

        Returns:
            (poscar, data)
        """
        # pylint: disable=E1136,E1126
        poscar_read = False
        poscar_string = []
        dataset = []
        all_dataset = []
        # for holding any strings in input that are not Poscar
        # or VolumetricData (typically augmentation charges)
        all_dataset_aug = {}
        dim = None
        dimline = None
        read_dataset = False
        ngrid_pts = 0
        data_count = 0
        poscar = None
        with zopen(filename, "rt") as f:
            for line in f:
                original_line = line
                line = line.strip()
                if read_dataset:
                    for tok in line.split():
                        if data_count < ngrid_pts:
                            # This complicated procedure is necessary because
                            # vasp outputs x as the fastest index, followed by y
                            # then z.
                            no_x = data_count // dim[0]
                            dataset[
                                data_count % dim[0], no_x % dim[1], no_x // dim[1]
                            ] = float(tok)
                            data_count += 1
                    if data_count >= ngrid_pts:
                        read_dataset = False
                        data_count = 0
                        all_dataset.append(dataset)
                elif not poscar_read:
                    if line != "" or len(poscar_string) == 0:
                        poscar_string.append(line)
                    elif line == "":
                        poscar = Poscar.from_string("\n".join(poscar_string))
                        poscar_read = True
                elif not dim:
                    dim = [int(i) for i in line.split()]
                    ngrid_pts = dim[0] * dim[1] * dim[2]
                    dimline = line
                    read_dataset = True
                    dataset = np.zeros(dim)
                elif line == dimline:
                    # when line == dimline, expect volumetric data to follow
                    # so set read_dataset to True
                    read_dataset = True
                    dataset = np.zeros(dim)
                else:
                    # store any extra lines that were not part of the
                    # volumetric data so we know which set of data the extra
                    # lines are associated with
                    key = len(all_dataset) - 1
                    if key not in all_dataset_aug:
                        all_dataset_aug[key] = []
                    all_dataset_aug[key].append(original_line)
            if len(all_dataset) == 4:

                data = {
                    "total": all_dataset[0],
                    "diff_x": all_dataset[1],
                    "diff_y": all_dataset[2],
                    "diff_z": all_dataset[3],
                }
                data_aug = {
                    "total": all_dataset_aug.get(0, None),
                    "diff_x": all_dataset_aug.get(1, None),
                    "diff_y": all_dataset_aug.get(2, None),
                    "diff_z": all_dataset_aug.get(3, None),
                }

                # construct a "diff" dict for scalar-like magnetization density,
                # referenced to an arbitrary direction (using same method as
                # pymatgen.electronic_structure.core.Magmom, see
                # Magmom documentation for justification for this)
                # TODO: re-examine this, and also similar behavior in
                # Magmom - @mkhorton
                # TODO: does CHGCAR change with different SAXIS?
                diff_xyz = np.array([data["diff_x"], data["diff_y"], data["diff_z"]])
                diff_xyz = diff_xyz.reshape((3, dim[0] * dim[1] * dim[2]))
                ref_direction = np.array([1.01, 1.02, 1.03])
                ref_sign = np.sign(np.dot(ref_direction, diff_xyz))
                diff = np.multiply(np.linalg.norm(diff_xyz, axis=0), ref_sign)
                data["diff"] = diff.reshape((dim[0], dim[1], dim[2]))

            elif len(all_dataset) == 2:
                data = {"total": all_dataset[0], "diff": all_dataset[1]}
                data_aug = {
                    "total": all_dataset_aug.get(0, None),
                    "diff": all_dataset_aug.get(1, None),
                }
            else:
                data = {"total": all_dataset[0]}
                data_aug = {"total": all_dataset_aug.get(0, None)}
            return poscar, data, data_aug

    def write_file(self, file_name, vasp4_compatible=False):
        """
        Write the VolumetricData object to a vasp compatible file.

        Args:
            file_name (str): Path to a file
            vasp4_compatible (bool): True if the format is vasp4 compatible
        """

        def _print_fortran_float(f):
            """
            Fortran codes print floats with a leading zero in scientific
            notation. When writing CHGCAR files, we adopt this convention
            to ensure written CHGCAR files are byte-to-byte identical to
            their input files as far as possible.
            :param f: float
            :return: str
            """
            s = "{:.10E}".format(f)
            if f >= 0:
                return "0." + s[0] + s[2:12] + "E" + "{:+03}".format(int(s[13:]) + 1)
            return "-." + s[1] + s[3:13] + "E" + "{:+03}".format(int(s[14:]) + 1)

        with zopen(file_name, "wt") as f:
            p = Poscar(self.structure)

            # use original name if it's been set (e.g. from Chgcar)
            comment = getattr(self, "name", p.comment)

            lines = comment + "\n"
            lines += "   1.00000000000000\n"
            latt = self.structure.lattice.matrix
            lines += " %12.6f%12.6f%12.6f\n" % tuple(latt[0, :])
            lines += " %12.6f%12.6f%12.6f\n" % tuple(latt[1, :])
            lines += " %12.6f%12.6f%12.6f\n" % tuple(latt[2, :])
            if not vasp4_compatible:
                lines += "".join(["%5s" % s for s in p.site_symbols]) + "\n"
            lines += "".join(["%6d" % x for x in p.natoms]) + "\n"
            lines += "Direct\n"
            for site in self.structure:
                lines += "%10.6f%10.6f%10.6f\n" % tuple(site.frac_coords)
            lines += " \n"
            f.write(lines)
            a = self.dim

            def write_spin(data_type):
                lines = []
                count = 0
                f.write("   {}   {}   {}\n".format(a[0], a[1], a[2]))
                for (k, j, i) in itertools.product(
                    list(range(a[2])), list(range(a[1])), list(range(a[0]))
                ):
                    lines.append(_print_fortran_float(self.data[data_type][i, j, k]))
                    count += 1
                    if count % 5 == 0:
                        f.write(" " + "".join(lines) + "\n")
                        lines = []
                    else:
                        lines.append(" ")
                if count % 5 != 0:
                    f.write(" " + "".join(lines) + " \n")
                f.write("".join(self.data_aug.get(data_type, [])))

            write_spin("total")
            if self.is_spin_polarized and self.is_soc:
                write_spin("diff_x")
                write_spin("diff_y")
                write_spin("diff_z")
            elif self.is_spin_polarized:
                write_spin("diff")

    def value_at(self, x, y, z):
        """
        Get a data value from self.data at a given point (x, y, z) in terms
        of fractional lattice parameters. Will be interpolated using a
        RegularGridInterpolator on self.data if (x, y, z) is not in the original
        set of data points.

        Args:
            x (float): Fraction of lattice vector a.
            y (float): Fraction of lattice vector b.
            z (float): Fraction of lattice vector c.

        Returns:
            Value from self.data (potentially interpolated) correspondisng to
            the point (x, y, z).
        """
        return self.interpolator([x, y, z])[0]

    def linear_slice(self, p1, p2, n=100):
        """
        Get a linear slice of the volumetric data with n data points from
        point p1 to point p2, in the form of a list.

        Args:
            p1 (list): 3-element list containing fractional coordinates of the first point.
            p2 (list): 3-element list containing fractional coordinates of the second point.
            n (int): Number of data points to collect, defaults to 100.

        Returns:
            List of n data points (mostly interpolated) representing a linear slice of the
            data from point p1 to point p2.
        """
        assert type(p1) in [list, np.ndarray] and type(p2) in [list, np.ndarray]
        assert len(p1) == 3 and len(p2) == 3
        xpts = np.linspace(p1[0], p2[0], num=n)
        ypts = np.linspace(p1[1], p2[1], num=n)
        zpts = np.linspace(p1[2], p2[2], num=n)
        return [self.value_at(xpts[i], ypts[i], zpts[i]) for i in range(n)]

    def get_integrated_diff(self, ind, radius, nbins=1):
        """
        Get integrated difference of atom index ind up to radius. This can be
        an extremely computationally intensive process, depending on how many
        grid points are in the VolumetricData.

        Args:
            ind (int): Index of atom.
            radius (float): Radius of integration.
            nbins (int): Number of bins. Defaults to 1. This allows one to
                obtain the charge integration up to a list of the cumulative
                charge integration values for radii for [radius/nbins,
                2 * radius/nbins, ....].

        Returns:
            Differential integrated charge as a np array of [[radius, value],
            ...]. Format is for ease of plotting. E.g., plt.plot(data[:,0],
            data[:,1])
        """
        # For non-spin-polarized runs, this is zero by definition.
        if not self.is_spin_polarized:
            radii = [radius / nbins * (i + 1) for i in range(nbins)]
            data = np.zeros((nbins, 2))
            data[:, 0] = radii
            return data

        struct = self.structure
        a = self.dim
        if (
            ind not in self._distance_matrix
            or self._distance_matrix[ind]["max_radius"] < radius
        ):
            coords = []
            for (x, y, z) in itertools.product(*[list(range(i)) for i in a]):
                coords.append([x / a[0], y / a[1], z / a[2]])
            sites_dist = struct.lattice.get_points_in_sphere(
                coords, struct[ind].coords, radius
            )
            self._distance_matrix[ind] = {
                "max_radius": radius,
                "data": np.array(sites_dist),
            }

        data = self._distance_matrix[ind]["data"]

        # Use boolean indexing to find all charges within the desired distance.
        inds = data[:, 1] <= radius
        dists = data[inds, 1]
        data_inds = np.rint(
            np.mod(list(data[inds, 0]), 1) * np.tile(a, (len(dists), 1))
        ).astype(int)
        vals = [self.data["diff"][x, y, z] for x, y, z in data_inds]

        hist, edges = np.histogram(dists, bins=nbins, range=[0, radius], weights=vals)
        data = np.zeros((nbins, 2))
        data[:, 0] = edges[1:]
        data[:, 1] = [sum(hist[0 : i + 1]) / self.ngridpts for i in range(nbins)]
        return data

    def get_average_along_axis(self, ind):
        """
        Get the averaged total of the volumetric data a certain axis direction.
        For example, useful for visualizing Hartree Potentials from a LOCPOT
        file.

        Args:
            ind (int): Index of axis.

        Returns:
            Average total along axis
        """
        m = self.data["total"]
        ng = self.dim
        if ind == 0:
            total = np.sum(np.sum(m, axis=1), 1)
        elif ind == 1:
            total = np.sum(np.sum(m, axis=0), 1)
        else:
            total = np.sum(np.sum(m, axis=0), 0)
        return total / ng[(ind + 1) % 3] / ng[(ind + 2) % 3]

    def to_hdf5(self, filename):
        """
        Writes the VolumetricData to a HDF5 format, which is a highly optimized
        format for reading storing large data. The mapping of the VolumetricData
        to this file format is as follows:

        VolumetricData.data -> f["vdata"]
        VolumetricData.structure ->
            f["Z"]: Sequence of atomic numbers
            f["fcoords"]: Fractional coords
            f["lattice"]: Lattice in the pymatgen.core.lattice.Lattice matrix
                format
            f.attrs["structure_json"]: String of json representation

        Args:
            filename (str): Filename to output to.
        """
        import h5py

        with h5py.File(filename, "w") as f:
            ds = f.create_dataset("lattice", (3, 3), dtype="float")
            ds[...] = self.structure.lattice.matrix
            ds = f.create_dataset("Z", (len(self.structure.species),), dtype="i")
            ds[...] = np.array([sp.Z for sp in self.structure.species])
            ds = f.create_dataset(
                "fcoords", self.structure.frac_coords.shape, dtype="float"
            )
            ds[...] = self.structure.frac_coords
            dt = h5py.special_dtype(vlen=str)
            ds = f.create_dataset("species", (len(self.structure.species),), dtype=dt)
            ds[...] = [str(sp) for sp in self.structure.species]
            grp = f.create_group("vdata")
            for k, v in self.data.items():
                ds = grp.create_dataset(k, self.data[k].shape, dtype="float")
                ds[...] = self.data[k]
            f.attrs["name"] = self.name
            f.attrs["structure_json"] = json.dumps(self.structure.as_dict())

    @classmethod
    def from_hdf5(cls, filename, **kwargs):
        """
        Reads VolumetricData from HDF5 file.

        :param filename: Filename
        :return: VolumetricData
        """
        import h5py

        with h5py.File(filename, "r") as f:
            data = {k: np.array(v) for k, v in f["vdata"].items()}
            data_aug = None
            if "vdata_aug" in f:
                data_aug = {k: np.array(v) for k, v in f["vdata_aug"].items()}
            structure = Structure.from_dict(json.loads(f.attrs["structure_json"]))
            return cls(structure, data=data, data_aug=data_aug, **kwargs)


class Locpot(VolumetricData):
    """
    Simple object for reading a LOCPOT file.
    """

    def __init__(self, poscar, data):
        """
        Args:
            poscar (Poscar): Poscar object containing structure.
            data: Actual data.
        """
        super().__init__(poscar.structure, data)
        self.name = poscar.comment

    @classmethod
    def from_file(cls, filename, **kwargs):
        """
        Reads a LOCPOT file.

        :param filename: Filename
        :return: Locpot
        """
        (poscar, data, data_aug) = VolumetricData.parse_file(filename)
        return cls(poscar, data, **kwargs)


class Chgcar(VolumetricData):
    """
    Simple object for reading a CHGCAR file.
    """

    def __init__(self, poscar, data, data_aug=None):
        """
        Args:
            poscar (Poscar or Structure): Object containing structure.
            data: Actual data.
            data_aug: Augmentation charge data
        """
        # allow for poscar or structure files to be passed
        if isinstance(poscar, Poscar):
            tmp_struct = poscar.structure
            self.poscar = poscar
            self.name = poscar.comment
        elif isinstance(poscar, Structure):
            tmp_struct = poscar
            self.poscar = Poscar(poscar)
            self.name = None

        super().__init__(tmp_struct, data, data_aug=data_aug)
        self._distance_matrix = {}

    @staticmethod
    def from_file(filename):
        """
        Reads a CHGCAR file.

        :param filename: Filename
        :return: Chgcar
        """
        (poscar, data, data_aug) = VolumetricData.parse_file(filename)
        return Chgcar(poscar, data, data_aug=data_aug)

    @property
    def net_magnetization(self):
        """
        :return: Net magnetization from Chgcar
        """
        if self.is_spin_polarized:
            return np.sum(self.data["diff"])
        return None


class Elfcar(VolumetricData):
    """
    Read an ELFCAR file which contains the Electron Localization Function (ELF)
    as calculated by VASP.

    For ELF, "total" key refers to Spin.up, and "diff" refers to Spin.down.

    This also contains information on the kinetic energy density.
    """

    def __init__(self, poscar, data):
        """
        Args:
            poscar (Poscar or Structure): Object containing structure.
            data: Actual data.
        """
        # allow for poscar or structure files to be passed
        if isinstance(poscar, Poscar):
            tmp_struct = poscar.structure
            self.poscar = poscar
        elif isinstance(poscar, Structure):
            tmp_struct = poscar
            self.poscar = Poscar(poscar)

        super().__init__(tmp_struct, data)
        # TODO: modify VolumetricData so that the correct keys can be used.
        # for ELF, instead of "total" and "diff" keys we have
        # "Spin.up" and "Spin.down" keys
        # I believe this is correct, but there's not much documentation -mkhorton
        self.data = data

    @classmethod
    def from_file(cls, filename):
        """
        Reads a ELFCAR file.

        :param filename: Filename
        :return: Elfcar
        """
        (poscar, data, data_aug) = VolumetricData.parse_file(filename)
        return cls(poscar, data)

    def get_alpha(self):
        """
        Get the parameter alpha where ELF = 1/(1+alpha^2).
        """
        alpha_data = {}
        for k, v in self.data.items():
            alpha = 1 / v
            alpha = alpha - 1
            alpha = np.sqrt(alpha)
            alpha_data[k] = alpha
        return VolumetricData(self.structure, alpha_data)


class Procar:
    """
    Object for reading a PROCAR file.


    .. attribute:: data

        The PROCAR data of the form below. It should VASP uses 1-based indexing,
        but all indices are converted to 0-based here.::

            {
                spin: nd.array accessed with (k-point index, band index,
                                              ion index, orbital index)
            }

    .. attribute:: weights

        The weights associated with each k-point as an nd.array of lenght
        nkpoints.

    ..attribute:: phase_factors

        Phase factors, where present (e.g. LORBIT = 12). A dict of the form:
        {
            spin: complex nd.array accessed with (k-point index, band index,
                                                  ion index, orbital index)
        }

    ..attribute:: nbands

        Number of bands

    ..attribute:: nkpoints

        Number of k-points

    ..attribute:: nions

        Number of ions
    """

    def __init__(self, filename):
        """
        Args:
            filename: Name of file containing PROCAR.
        """
        headers = None

        with zopen(filename, "rt") as f:
            preambleexpr = re.compile(
                r"# of k-points:\s*(\d+)\s+# of bands:\s*(\d+)\s+# of " r"ions:\s*(\d+)"
            )
            kpointexpr = re.compile(r"^k-point\s+(\d+).*weight = ([0-9\.]+)")
            bandexpr = re.compile(r"^band\s+(\d+)")
            ionexpr = re.compile(r"^ion.*")
            expr = re.compile(r"^([0-9]+)\s+")
            current_kpoint = 0
            current_band = 0
            done = False
            spin = Spin.down
            weights = None
            # pylint: disable=E1137
            for l in f:
                l = l.strip()
                if bandexpr.match(l):
                    m = bandexpr.match(l)
                    current_band = int(m.group(1)) - 1
                    done = False
                elif kpointexpr.match(l):
                    m = kpointexpr.match(l)
                    current_kpoint = int(m.group(1)) - 1
                    weights[current_kpoint] = float(m.group(2))
                    if current_kpoint == 0:
                        spin = Spin.up if spin == Spin.down else Spin.down
                    done = False
                elif headers is None and ionexpr.match(l):
                    headers = l.split()
                    headers.pop(0)
                    headers.pop(-1)

                    def ff():
                        return np.zeros((nkpoints, nbands, nions, len(headers)))

                    data = defaultdict(ff)

                    def f2():
                        return np.full(
                            (nkpoints, nbands, nions, len(headers)),
                            np.NaN,
                            dtype=np.complex128,
                        )

                    phase_factors = defaultdict(f2)
                elif expr.match(l):
                    toks = l.split()
                    index = int(toks.pop(0)) - 1
                    num_data = np.array([float(t) for t in toks[: len(headers)]])
                    if not done:
                        data[spin][current_kpoint, current_band, index, :] = num_data
                    else:
                        if len(toks) > len(headers):
                            # new format of PROCAR (vasp 5.4.4)
                            num_data = np.array(
                                [float(t) for t in toks[: 2 * len(headers)]]
                            )
                            for orb in range(len(headers)):
                                phase_factors[spin][
                                    current_kpoint, current_band, index, orb
                                ] = complex(num_data[2 * orb], num_data[2 * orb + 1])
                        else:
                            # old format of PROCAR (vasp 5.4.1 and before)
                            if np.isnan(
                                phase_factors[spin][
                                    current_kpoint, current_band, index, 0
                                ]
                            ):
                                phase_factors[spin][
                                    current_kpoint, current_band, index, :
                                ] = num_data
                            else:
                                phase_factors[spin][
                                    current_kpoint, current_band, index, :
                                ] += (1j * num_data)
                elif l.startswith("tot"):
                    done = True
                elif preambleexpr.match(l):
                    m = preambleexpr.match(l)
                    nkpoints = int(m.group(1))
                    nbands = int(m.group(2))
                    nions = int(m.group(3))
                    weights = np.zeros(nkpoints)

            self.nkpoints = nkpoints
            self.nbands = nbands
            self.nions = nions
            self.weights = weights
            self.orbitals = headers
            self.data = data
            self.phase_factors = phase_factors

    def get_projection_on_elements(self, structure):
        """
        Method returning a dictionary of projections on elements.

        Args:
            structure (Structure): Input structure.

        Returns:
            a dictionary in the {Spin.up:[k index][b index][{Element:values}]]
        """
        dico = {}
        for spin in self.data.keys():
            dico[spin] = [
                [defaultdict(float) for i in range(self.nkpoints)]
                for j in range(self.nbands)
            ]

        for iat in range(self.nions):
            name = structure.species[iat].symbol
            for spin, d in self.data.items():
                for k, b in itertools.product(range(self.nkpoints), range(self.nbands)):
                    dico[spin][b][k][name] = np.sum(d[k, b, iat, :])

        return dico

    def get_occupation(self, atom_index, orbital):
        """
        Returns the occupation for a particular orbital of a particular atom.

        Args:
            atom_num (int): Index of atom in the PROCAR. It should be noted
                that VASP uses 1-based indexing for atoms, but this is
                converted to 0-based indexing in this parser to be
                consistent with representation of structures in pymatgen.
            orbital (str): An orbital. If it is a single character, e.g., s,
                p, d or f, the sum of all s-type, p-type, d-type or f-type
                orbitals occupations are returned respectively. If it is a
                specific orbital, e.g., px, dxy, etc., only the occupation
                of that orbital is returned.

        Returns:
            Sum occupation of orbital of atom.
        """

        orbital_index = self.orbitals.index(orbital)
        return {
            spin: np.sum(d[:, :, atom_index, orbital_index] * self.weights[:, None])
            for spin, d in self.data.items()
        }


class Oszicar:
    """
    A basic parser for an OSZICAR output from VASP.  In general, while the
    OSZICAR is useful for a quick look at the output from a VASP run, we
    recommend that you use the Vasprun parser instead, which gives far richer
    information about a run.

    .. attribute:: electronic_steps

            All electronic steps as a list of list of dict. e.g.,
            [[{"rms": 160.0, "E": 4507.24605593, "dE": 4507.2, "N": 1,
            "deps": -17777.0, "ncg": 16576}, ...], [....]
            where electronic_steps[index] refers the list of electronic steps
            in one ionic_step, electronic_steps[index][subindex] refers to a
            particular electronic step at subindex in ionic step at index. The
            dict of properties depends on the type of VASP run, but in general,
            "E", "dE" and "rms" should be present in almost all runs.

    .. attribute:: ionic_steps:

            All ionic_steps as a list of dict, e.g.,
            [{"dE": -526.36, "E0": -526.36024, "mag": 0.0, "F": -526.36024},
            ...]
            This is the typical output from VASP at the end of each ionic step.
    """

    def __init__(self, filename):
        """
        Args:
            filename (str): Filename of file to parse
        """
        electronic_steps = []
        ionic_steps = []
        ionic_pattern = re.compile(
            r"(\d+)\s+F=\s*([\d\-\.E\+]+)\s+"
            r"E0=\s*([\d\-\.E\+]+)\s+"
            r"d\s*E\s*=\s*([\d\-\.E\+]+)$"
        )
        ionic_mag_pattern = re.compile(
            r"(\d+)\s+F=\s*([\d\-\.E\+]+)\s+"
            r"E0=\s*([\d\-\.E\+]+)\s+"
            r"d\s*E\s*=\s*([\d\-\.E\+]+)\s+"
            r"mag=\s*([\d\-\.E\+]+)"
        )
        ionic_MD_pattern = re.compile(
            r"(\d+)\s+T=\s*([\d\-\.E\+]+)\s+"
            r"E=\s*([\d\-\.E\+]+)\s+"
            r"F=\s*([\d\-\.E\+]+)\s+"
            r"E0=\s*([\d\-\.E\+]+)\s+"
            r"EK=\s*([\d\-\.E\+]+)\s+"
            r"SP=\s*([\d\-\.E\+]+)\s+"
            r"SK=\s*([\d\-\.E\+]+)"
        )
        electronic_pattern = re.compile(r"\s*\w+\s*:(.*)")

        def smart_convert(header, num):
            try:
                if header in ("N", "ncg"):
                    v = int(num)
                    return v
                v = float(num)
                return v
            except ValueError:
                return "--"

        header = []
        with zopen(filename, "rt") as fid:
            for line in fid:
                line = line.strip()
                m = electronic_pattern.match(line)
                if m:
                    toks = m.group(1).split()
                    data = {
                        header[i]: smart_convert(header[i], toks[i])
                        for i in range(len(toks))
                    }
                    if toks[0] == "1":
                        electronic_steps.append([data])
                    else:
                        electronic_steps[-1].append(data)
                elif ionic_pattern.match(line.strip()):
                    m = ionic_pattern.match(line.strip())
                    ionic_steps.append(
                        {
                            "F": float(m.group(2)),
                            "E0": float(m.group(3)),
                            "dE": float(m.group(4)),
                        }
                    )
                elif ionic_mag_pattern.match(line.strip()):
                    m = ionic_mag_pattern.match(line.strip())
                    ionic_steps.append(
                        {
                            "F": float(m.group(2)),
                            "E0": float(m.group(3)),
                            "dE": float(m.group(4)),
                            "mag": float(m.group(5)),
                        }
                    )
                elif ionic_MD_pattern.match(line.strip()):
                    m = ionic_MD_pattern.match(line.strip())
                    ionic_steps.append(
                        {
                            "T": float(m.group(2)),
                            "E": float(m.group(3)),
                            "F": float(m.group(4)),
                            "E0": float(m.group(5)),
                            "EK": float(m.group(6)),
                            "SP": float(m.group(7)),
                            "SK": float(m.group(8)),
                        }
                    )
                elif re.match(r"^\s*N\s+E\s*", line):
                    header = line.strip().replace("d eps", "deps").split()
        self.electronic_steps = electronic_steps
        self.ionic_steps = ionic_steps

    @property
    def all_energies(self):
        """
        Compilation of all energies from all electronic steps and ionic steps
        as a tuple of list of energies, e.g.,
        ((4507.24605593, 143.824705755, -512.073149912, ...), ...)
        """
        all_energies = []
        for i in range(len(self.electronic_steps)):
            energies = [step["E"] for step in self.electronic_steps[i]]
            energies.append(self.ionic_steps[i]["F"])
            all_energies.append(tuple(energies))
        return tuple(all_energies)

    @property  # type: ignore
    @unitized("eV")
    def final_energy(self):
        """
        Final energy from run.
        """
        return self.ionic_steps[-1]["E0"]

    def as_dict(self):
        """
        :return: MSONable dict
        """
        return {
            "electronic_steps": self.electronic_steps,
            "ionic_steps": self.ionic_steps,
        }


class VaspParserError(Exception):
    """
    Exception class for VASP parsing.
    """

    pass


def get_band_structure_from_vasp_multiple_branches(
    dir_name, efermi=None, projections=False
):
    """
    This method is used to get band structure info from a VASP directory. It
    takes into account that the run can be divided in several branches named
    "branch_x". If the run has not been divided in branches the method will
    turn to parsing vasprun.xml directly.

    The method returns None is there"s a parsing error

    Args:
        dir_name: Directory containing all bandstructure runs.
        efermi: Efermi for bandstructure.
        projections: True if you want to get the data on site projections if
            any. Note that this is sometimes very large

    Returns:
        A BandStructure Object
    """
    # TODO: Add better error handling!!!
    if os.path.exists(os.path.join(dir_name, "branch_0")):
        # get all branch dir names
        branch_dir_names = [
            os.path.abspath(d)
            for d in glob.glob("{i}/branch_*".format(i=dir_name))
            if os.path.isdir(d)
        ]

        # sort by the directory name (e.g, branch_10)
        sorted_branch_dir_names = sorted(
            branch_dir_names, key=lambda x: int(x.split("_")[-1])
        )

        # populate branches with Bandstructure instances
        branches = []
        for dname in sorted_branch_dir_names:
            xml_file = os.path.join(dname, "vasprun.xml")
            if os.path.exists(xml_file):
                run = Vasprun(xml_file, parse_projected_eigen=projections)
                branches.append(run.get_band_structure(efermi=efermi))
            else:
                # It might be better to throw an exception
                warnings.warn("Skipping {}. Unable to find {}".format(dname, xml_file))

        return get_reconstructed_band_structure(branches, efermi)

    xml_file = os.path.join(dir_name, "vasprun.xml")
    # Better handling of Errors
    if os.path.exists(xml_file):
        return Vasprun(xml_file, parse_projected_eigen=projections).get_band_structure(
            kpoints_filename=None, efermi=efermi
        )

    return None


class Xdatcar:
    """
    Class representing an XDATCAR file. Only tested with VASP 5.x files.

    .. attribute:: structures

        List of structures parsed from XDATCAR.
    .. attribute:: comment

        Optional comment string.
    Authors: Ram Balachandran
    """

    def __init__(self, filename, ionicstep_start=1, ionicstep_end=None, comment=None):
        """
        Init a Xdatcar.

        Args:
            filename (str): Filename of input XDATCAR file.
            ionicstep_start (int): Starting number of ionic step.
            ionicstep_end (int): Ending number of ionic step.
        """
        preamble = None
        coords_str = []
        structures = []
        preamble_done = False
        if ionicstep_start < 1:
            raise Exception("Start ionic step cannot be less than 1")
        if ionicstep_end is not None and ionicstep_start < 1:
            raise Exception("End ionic step cannot be less than 1")

        # pylint: disable=E1136
        ionicstep_cnt = 1
        with zopen(filename, "rt") as f:
            for l in f:
                l = l.strip()
                if preamble is None:
                    preamble = [l]
                elif not preamble_done:
                    if l == "" or "Direct configuration=" in l:
                        preamble_done = True
                        tmp_preamble = [preamble[0]]
                        for i in range(1, len(preamble)):
                            if preamble[0] != preamble[i]:
                                tmp_preamble.append(preamble[i])
                            else:
                                break
                        preamble = tmp_preamble
                    else:
                        preamble.append(l)
                elif l == "" or "Direct configuration=" in l:
                    p = Poscar.from_string(
                        "\n".join(preamble + ["Direct"] + coords_str)
                    )
                    if ionicstep_end is None:
                        if ionicstep_cnt >= ionicstep_start:
                            structures.append(p.structure)
                    else:
                        if ionicstep_start <= ionicstep_cnt < ionicstep_end:
                            structures.append(p.structure)
                        if ionicstep_cnt >= ionicstep_end:
                            break
                    ionicstep_cnt += 1
                    coords_str = []
                else:
                    coords_str.append(l)
            p = Poscar.from_string("\n".join(preamble + ["Direct"] + coords_str))
            if ionicstep_end is None:
                if ionicstep_cnt >= ionicstep_start:
                    structures.append(p.structure)
            else:
                if ionicstep_start <= ionicstep_cnt < ionicstep_end:
                    structures.append(p.structure)
        self.structures = structures
        self.comment = comment or self.structures[0].formula

    @property
    def site_symbols(self):
        """
        Sequence of symbols associated with the Xdatcar. Similar to 6th line in
        vasp 5+ Xdatcar.
        """
        syms = [site.specie.symbol for site in self.structures[0]]
        return [a[0] for a in itertools.groupby(syms)]

    @property
    def natoms(self):
        """
        Sequence of number of sites of each type associated with the Poscar.
        Similar to 7th line in vasp 5+ Xdatcar.
        """
        syms = [site.specie.symbol for site in self.structures[0]]
        return [len(tuple(a[1])) for a in itertools.groupby(syms)]

    def concatenate(self, filename, ionicstep_start=1, ionicstep_end=None):
        """
        Concatenate structures in file to Xdatcar.

        Args:
            filename (str): Filename of XDATCAR file to be concatenated.
            ionicstep_start (int): Starting number of ionic step.
            ionicstep_end (int): Ending number of ionic step.
        TODO(rambalachandran):
           Requires a check to ensure if the new concatenating file has the
           same lattice structure and atoms as the Xdatcar class.
        """
        preamble = None
        coords_str = []
        structures = self.structures
        preamble_done = False
        if ionicstep_start < 1:
            raise Exception("Start ionic step cannot be less than 1")
        if ionicstep_end is not None and ionicstep_start < 1:
            raise Exception("End ionic step cannot be less than 1")

        # pylint: disable=E1136
        ionicstep_cnt = 1
        with zopen(filename, "rt") as f:
            for l in f:
                l = l.strip()
                if preamble is None:
                    preamble = [l]
                elif not preamble_done:
                    if l == "" or "Direct configuration=" in l:
                        preamble_done = True
                        tmp_preamble = [preamble[0]]
                        for i in range(1, len(preamble)):
                            if preamble[0] != preamble[i]:
                                tmp_preamble.append(preamble[i])
                            else:
                                break
                        preamble = tmp_preamble
                    else:
                        preamble.append(l)
                elif l == "" or "Direct configuration=" in l:
                    p = Poscar.from_string(
                        "\n".join(preamble + ["Direct"] + coords_str)
                    )
                    if ionicstep_end is None:
                        if ionicstep_cnt >= ionicstep_start:
                            structures.append(p.structure)
                    else:
                        if ionicstep_start <= ionicstep_cnt < ionicstep_end:
                            structures.append(p.structure)
                    ionicstep_cnt += 1
                    coords_str = []
                else:
                    coords_str.append(l)
            p = Poscar.from_string("\n".join(preamble + ["Direct"] + coords_str))
            if ionicstep_end is None:
                if ionicstep_cnt >= ionicstep_start:
                    structures.append(p.structure)
            else:
                if ionicstep_start <= ionicstep_cnt < ionicstep_end:
                    structures.append(p.structure)
        self.structures = structures

    def get_string(self, ionicstep_start=1, ionicstep_end=None, significant_figures=8):
        """
        Write  Xdatcar class to a string.

        Args:
            ionicstep_start (int): Starting number of ionic step.
            ionicstep_end (int): Ending number of ionic step.
            significant_figures (int): Number of significant figures.
        """
        if ionicstep_start < 1:
            raise Exception("Start ionic step cannot be less than 1")
        if ionicstep_end is not None and ionicstep_end < 1:
            raise Exception("End ionic step cannot be less than 1")
        latt = self.structures[0].lattice
        if np.linalg.det(latt.matrix) < 0:
            latt = Lattice(-latt.matrix)
        lines = [self.comment, "1.0", str(latt)]
        lines.append(" ".join(self.site_symbols))
        lines.append(" ".join([str(x) for x in self.natoms]))
        format_str = "{{:.{0}f}}".format(significant_figures)
        ionicstep_cnt = 1
        output_cnt = 1
        for cnt, structure in enumerate(self.structures):
            ionicstep_cnt = cnt + 1
            if ionicstep_end is None:
                if ionicstep_cnt >= ionicstep_start:
                    lines.append(
                        "Direct configuration="
                        + " " * (7 - len(str(output_cnt)))
                        + str(output_cnt)
                    )
                    for (i, site) in enumerate(structure):
                        coords = site.frac_coords
                        line = " ".join([format_str.format(c) for c in coords])
                        lines.append(line)
                    output_cnt += 1
            else:
                if ionicstep_start <= ionicstep_cnt < ionicstep_end:
                    lines.append(
                        "Direct configuration="
                        + " " * (7 - len(str(output_cnt)))
                        + str(output_cnt)
                    )
                    for (i, site) in enumerate(structure):
                        coords = site.frac_coords
                        line = " ".join([format_str.format(c) for c in coords])
                        lines.append(line)
                    output_cnt += 1
        return "\n".join(lines) + "\n"

    def write_file(self, filename, **kwargs):
        """
        Write  Xdatcar class into a file.

        Args:
            filename (str): Filename of output XDATCAR file.
            The supported kwargs are the same as those for the
            Xdatcar.get_string method and are passed through directly.
        """
        with zopen(filename, "wt") as f:
            f.write(self.get_string(**kwargs))

    def __str__(self):
        return self.get_string()


class Dynmat:
    """
    Object for reading a DYNMAT file.

    .. attribute:: data

        A nested dict containing the DYNMAT data of the form::
        [atom <int>][disp <int>]['dispvec'] =
            displacement vector (part of first line in dynmat block, e.g. "0.01 0 0")
        [atom <int>][disp <int>]['dynmat'] =
                <list> list of dynmat lines for this atom and this displacement

    Authors: Patrick Huck
    """

    def __init__(self, filename):
        """
        Args:
            filename: Name of file containing DYNMAT
        """
        with zopen(filename, "rt") as f:
            lines = list(clean_lines(f.readlines()))
            self._nspecs, self._natoms, self._ndisps = map(int, lines[0].split())
            self._masses = map(float, lines[1].split())
            self.data = defaultdict(dict)
            atom, disp = None, None
            for i, l in enumerate(lines[2:]):
                v = list(map(float, l.split()))
                if not i % (self._natoms + 1):
                    atom, disp = map(int, v[:2])
                    if atom not in self.data:
                        self.data[atom] = {}
                    if disp not in self.data[atom]:
                        self.data[atom][disp] = {}
                    self.data[atom][disp]["dispvec"] = v[2:]
                else:
                    if "dynmat" not in self.data[atom][disp]:
                        self.data[atom][disp]["dynmat"] = []
                    self.data[atom][disp]["dynmat"].append(v)

    def get_phonon_frequencies(self):
        """calculate phonon frequencies"""
        # TODO: the following is most likely not correct or suboptimal
        # hence for demonstration purposes only
        frequencies = []
        for k, v0 in self.data.items():
            for v1 in v0.itervalues():
                vec = map(abs, v1["dynmat"][k - 1])
                frequency = math.sqrt(sum(vec)) * 2.0 * math.pi * 15.633302  # THz
                frequencies.append(frequency)
        return frequencies

    @property
    def nspecs(self):
        """returns the number of species"""
        return self._nspecs

    @property
    def natoms(self):
        """returns the number of atoms"""
        return self._natoms

    @property
    def ndisps(self):
        """returns the number of displacements"""
        return self._ndisps

    @property
    def masses(self):
        """returns the list of atomic masses"""
        return list(self._masses)


def get_adjusted_fermi_level(efermi, cbm, band_structure):
    """
    When running a band structure computations the fermi level needs to be
    take from the static run that gave the charge density used for the non-self
    consistent band structure run. Sometimes this fermi level is however a
    little too low because of the mismatch between the uniform grid used in
    the static run and the band structure k-points (e.g., the VBM is on Gamma
    and the Gamma point is not in the uniform mesh). Here we use a procedure
    consisting in looking for energy levels higher than the static fermi level
    (but lower than the LUMO) if any of these levels make the band structure
    appears insulating and not metallic anymore, we keep this adjusted fermi
    level. This procedure has shown to detect correctly most insulators.

    Args:
        efermi (float): Fermi energy of the static run
        cbm (float): Conduction band minimum of the static run
        run_bandstructure: a band_structure object

    Returns:
        a new adjusted fermi level
    """
    # make a working copy of band_structure
    bs_working = BandStructureSymmLine.from_dict(band_structure.as_dict())
    if bs_working.is_metal():
        e = efermi
        while e < cbm:
            e += 0.01
            bs_working._efermi = e
            if not bs_working.is_metal():
                return e
    return efermi


# a note to future confused people (i.e. myself):
# I use numpy.fromfile instead of scipy.io.FortranFile here because the records
# are of fixed length, so the record length is only written once. In fortran,
# this amounts to using open(..., form='unformatted', recl=recl_len). In
# constrast when you write UNK files, the record length is written at the
# beginning of each record. This allows you to use scipy.io.FortranFile. In
# fortran, this amounts to using open(..., form='unformatted') [i.e. no recl=].
class Wavecar:
    """
    This is a class that contains the (pseudo-) wavefunctions from VASP.

    Coefficients are read from the given WAVECAR file and the corresponding
    G-vectors are generated using the algorithm developed in WaveTrans (see
    acknowledgments below). To understand how the wavefunctions are evaluated,
    please see the evaluate_wavefunc docstring.

    It should be noted that the pseudopotential augmentation is not included in
    the WAVECAR file. As a result, some caution should be exercised when
    deriving value from this information.

    The usefulness of this class is to allow the user to do projections or band
    unfolding style manipulations of the wavefunction. An example of this can
    be seen in the work of Shen et al. 2017
    (https://doi.org/10.1103/PhysRevMaterials.1.065001).

    .. attribute:: filename

        String of the input file (usually WAVECAR)

    .. attribute:: vasp_type

        String that determines VASP type the WAVECAR was generated with (either
        'std', 'gam', or 'ncl')

    .. attribute:: nk

        Number of k-points from the WAVECAR

    .. attribute:: nb

        Number of bands per k-point

    .. attribute:: encut

        Energy cutoff (used to define G_{cut})

    .. attribute:: efermi

        Fermi energy

    .. attribute:: a

        Primitive lattice vectors of the cell (e.g. a_1 = self.a[0, :])

    .. attribute:: b

        Reciprocal lattice vectors of the cell (e.g. b_1 = self.b[0, :])

    .. attribute:: vol

        The volume of the unit cell in real space

    .. attribute:: kpoints

        The list of k-points read from the WAVECAR file

    .. attribute:: band_energy

        The list of band eigenenergies (and corresponding occupancies) for
        each kpoint, where the first index corresponds to the index of the
        k-point (e.g. self.band_energy[kp])

    .. attribute:: Gpoints

        The list of generated G-points for each k-point (a double list), which
        are used with the coefficients for each k-point and band to recreate
        the wavefunction (e.g. self.Gpoints[kp] is the list of G-points for
        k-point kp). The G-points depend on the k-point and reciprocal lattice
        and therefore are identical for each band at the same k-point. Each
        G-point is represented by integer multipliers (e.g. assuming
        Gpoints[kp][n] == [n_1, n_2, n_3], then
        G_n = n_1*b_1 + n_2*b_2 + n_3*b_3)

    .. attribute:: coeffs

        The list of coefficients for each k-point and band for reconstructing
        the wavefunction. For non-spin-polarized, the first index corresponds
        to the kpoint and the second corresponds to the band (e.g.
        self.coeffs[kp][b] corresponds to k-point kp and band b). For
        spin-polarized calculations, the first index is for the spin.
        If the calculation was non-collinear, then self.coeffs[kp][b] will have
        two columns (one for each component of the spinor).

    Acknowledgments:
        This code is based upon the Fortran program, WaveTrans, written by
        R. M. Feenstra and M. Widom from the Dept. of Physics at Carnegie
        Mellon University. To see the original work, please visit:
        https://www.andrew.cmu.edu/user/feenstra/wavetrans/

    Author: Mark Turiansky
    """

    def __init__(
        self, filename="WAVECAR", verbose=False, precision="normal", vasp_type=None
    ):
        """
        Information is extracted from the given WAVECAR

        Args:
            filename (str): input file (default: WAVECAR)
            verbose (bool): determines whether processing information is shown
            precision (str): determines how fine the fft mesh is (normal or
                             accurate), only the first letter matters
            vasp_type (str): determines the VASP type that is used, allowed
                             values are ['std', 'gam', 'ncl']
                             (only first letter is required)
        """
        self.filename = filename
        if not (vasp_type is None or vasp_type.lower()[0] in ["s", "g", "n"]):
            raise ValueError(f"invalid vasp_type {vasp_type}")
        self.vasp_type = vasp_type

        # c = 0.26246582250210965422
        # 2m/hbar^2 in agreement with VASP
        self._C = 0.262465831
        with open(self.filename, "rb") as f:
            # read the header information
            recl, spin, rtag = np.fromfile(f, dtype=np.float64, count=3).astype(np.int)
            if verbose:
                print("recl={}, spin={}, rtag={}".format(recl, spin, rtag))
            recl8 = int(recl / 8)
            self.spin = spin

            # check to make sure we have precision correct
            if rtag not in (45200, 45210, 53300, 53310):
                # note that rtag=45200 and 45210 may not work if file was actually
                # generated by old version of VASP, since that would write eigenvalues
                # and occupations in way that does not span FORTRAN records, but
                # reader below appears to assume that record boundaries can be ignored
                # (see OUTWAV vs. OUTWAV_4 in vasp fileio.F)
                raise ValueError("invalid rtag of {}".format(rtag))

            # padding to end of fortran REC=1
            np.fromfile(f, dtype=np.float64, count=(recl8 - 3))

            # extract kpoint, bands, energy, and lattice information
            self.nk, self.nb, self.encut = np.fromfile(
                f, dtype=np.float64, count=3
            ).astype(np.int)
            self.a = np.fromfile(f, dtype=np.float64, count=9).reshape((3, 3))
            self.efermi = np.fromfile(f, dtype=np.float64, count=1)[0]
            if verbose:
                print(
                    "kpoints = {}, bands = {}, energy cutoff = {}, fermi "
                    "energy= {:.04f}\n".format(
                        self.nk, self.nb, self.encut, self.efermi
                    )
                )
                print("primitive lattice vectors = \n{}".format(self.a))

            self.vol = np.dot(self.a[0, :], np.cross(self.a[1, :], self.a[2, :]))
            if verbose:
                print("volume = {}\n".format(self.vol))

            # calculate reciprocal lattice
            b = np.array(
                [
                    np.cross(self.a[1, :], self.a[2, :]),
                    np.cross(self.a[2, :], self.a[0, :]),
                    np.cross(self.a[0, :], self.a[1, :]),
                ]
            )
            b = 2 * np.pi * b / self.vol
            self.b = b
            if verbose:
                print("reciprocal lattice vectors = \n{}".format(b))
                print(
                    "reciprocal lattice vector magnitudes = \n{}\n".format(
                        np.linalg.norm(b, axis=1)
                    )
                )

            # calculate maximum number of b vectors in each direction
            self._generate_nbmax()
            if verbose:
                print("max number of G values = {}\n\n".format(self._nbmax))
            self.ng = (
                self._nbmax * 3 if precision.lower()[0] == "n" else self._nbmax * 4
            )

            # padding to end of fortran REC=2
            np.fromfile(f, dtype=np.float64, count=recl8 - 13)

            # reading records
            self.Gpoints = [None for _ in range(self.nk)]
            self.kpoints = []
            if spin == 2:
                self.coeffs = [
                    [[None for i in range(self.nb)] for j in range(self.nk)]
                    for _ in range(spin)
                ]
                self.band_energy = [[] for _ in range(spin)]
            else:
                self.coeffs = [[None for i in range(self.nb)] for j in range(self.nk)]
                self.band_energy = []

            for ispin in range(spin):
                if verbose:
                    print("reading spin {}".format(ispin))

                for ink in range(self.nk):
                    # information for this kpoint
                    nplane = int(np.fromfile(f, dtype=np.float64, count=1)[0])
                    kpoint = np.fromfile(f, dtype=np.float64, count=3)

                    if ispin == 0:
                        self.kpoints.append(kpoint)
                    else:
                        assert np.allclose(self.kpoints[ink], kpoint)

                    if verbose:
                        print(
                            "kpoint {: 4} with {: 5} plane waves at {}".format(
                                ink, nplane, kpoint
                            )
                        )

                    # energy and occupation information
                    enocc = np.fromfile(f, dtype=np.float64, count=3 * self.nb).reshape(
                        (self.nb, 3)
                    )
                    if spin == 2:
                        self.band_energy[ispin].append(enocc)
                    else:
                        self.band_energy.append(enocc)

                    if verbose:
                        print("enocc =\n", enocc[:, [0, 2]])

                    # padding to end of record that contains nplane, kpoints, evals and occs
                    np.fromfile(
                        f, dtype=np.float64, count=(recl8 - 4 - 3 * self.nb) % recl8
                    )

                    if self.vasp_type is None:
                        (
                            self.Gpoints[ink],
                            extra_gpoints,
                            extra_coeff_inds,
                        ) = self._generate_G_points(kpoint, gamma=True)
                        if len(self.Gpoints[ink]) == nplane:
                            self.vasp_type = "gam"
                        else:
                            (
                                self.Gpoints[ink],
                                extra_gpoints,
                                extra_coeff_inds,
                            ) = self._generate_G_points(kpoint, gamma=False)
                            self.vasp_type = (
                                "std" if len(self.Gpoints[ink]) == nplane else "ncl"
                            )

                        if verbose:
                            print("\ndetermined vasp_type =", self.vasp_type, "\n")
                    else:
                        (
                            self.Gpoints[ink],
                            extra_gpoints,
                            extra_coeff_inds,
                        ) = self._generate_G_points(
                            kpoint, gamma=(self.vasp_type.lower()[0] == "g")
                        )

                    if (
                        len(self.Gpoints[ink]) != nplane
                        and 2 * len(self.Gpoints[ink]) != nplane
                    ):
                        raise ValueError(
                            f"Incorrect value of vasp_type given ({vasp_type})."
                            " Please open an issue if you are certain this WAVECAR"
                            " was generated with the given vasp_type."
                        )

                    self.Gpoints[ink] = np.array(
                        self.Gpoints[ink] + extra_gpoints, dtype=np.float64
                    )

                    # extract coefficients
                    for inb in range(self.nb):
                        if rtag in (45200, 53300):
                            data = np.fromfile(f, dtype=np.complex64, count=nplane)
                            np.fromfile(f, dtype=np.float64, count=recl8 - nplane)
                        elif rtag in (45210, 53310):
                            # this should handle double precision coefficients
                            # but I don't have a WAVECAR to test it with
                            data = np.fromfile(f, dtype=np.complex128, count=nplane)
                            np.fromfile(f, dtype=np.float64, count=recl8 - 2 * nplane)

                        extra_coeffs = []
                        if len(extra_coeff_inds) > 0:
                            # reconstruct extra coefficients missing from gamma-only executable WAVECAR
                            for G_ind in extra_coeff_inds:
                                # no idea where this factor of sqrt(2) comes from, but empirically
                                # it appears to be necessary
                                data[G_ind] /= np.sqrt(2)
                                extra_coeffs.append(np.conj(data[G_ind]))

                        if spin == 2:
                            self.coeffs[ispin][ink][inb] = np.array(
                                list(data) + extra_coeffs, dtype=np.complex64
                            )
                        else:
                            self.coeffs[ink][inb] = np.array(
                                list(data) + extra_coeffs, dtype=np.complex128
                            )

                        if self.vasp_type.lower()[0] == "n":
                            self.coeffs[ink][inb].shape = (2, nplane // 2)

    def _generate_nbmax(self) -> None:
        """
        Helper function that determines maximum number of b vectors for
        each direction.

        This algorithm is adapted from WaveTrans (see Class docstring). There
        should be no reason for this function to be called outside of
        initialization.
        """
        bmag = np.linalg.norm(self.b, axis=1)
        b = self.b

        # calculate maximum integers in each direction for G
        phi12 = np.arccos(np.dot(b[0, :], b[1, :]) / (bmag[0] * bmag[1]))
        sphi123 = np.dot(b[2, :], np.cross(b[0, :], b[1, :])) / (
            bmag[2] * np.linalg.norm(np.cross(b[0, :], b[1, :]))
        )
        nbmaxA = np.sqrt(self.encut * self._C) / bmag
        nbmaxA[0] /= np.abs(np.sin(phi12))
        nbmaxA[1] /= np.abs(np.sin(phi12))
        nbmaxA[2] /= np.abs(sphi123)
        nbmaxA += 1

        phi13 = np.arccos(np.dot(b[0, :], b[2, :]) / (bmag[0] * bmag[2]))
        sphi123 = np.dot(b[1, :], np.cross(b[0, :], b[2, :])) / (
            bmag[1] * np.linalg.norm(np.cross(b[0, :], b[2, :]))
        )
        nbmaxB = np.sqrt(self.encut * self._C) / bmag
        nbmaxB[0] /= np.abs(np.sin(phi13))
        nbmaxB[1] /= np.abs(sphi123)
        nbmaxB[2] /= np.abs(np.sin(phi13))
        nbmaxB += 1

        phi23 = np.arccos(np.dot(b[1, :], b[2, :]) / (bmag[1] * bmag[2]))
        sphi123 = np.dot(b[0, :], np.cross(b[1, :], b[2, :])) / (
            bmag[0] * np.linalg.norm(np.cross(b[1, :], b[2, :]))
        )
        nbmaxC = np.sqrt(self.encut * self._C) / bmag
        nbmaxC[0] /= np.abs(sphi123)
        nbmaxC[1] /= np.abs(np.sin(phi23))
        nbmaxC[2] /= np.abs(np.sin(phi23))
        nbmaxC += 1

        self._nbmax = np.max([nbmaxA, nbmaxB, nbmaxC], axis=0).astype(np.int)

    def _generate_G_points(
        self, kpoint: np.ndarray, gamma: bool = False
    ) -> Tuple[List, List, List]:
        """
        Helper function to generate G-points based on nbmax.

        This function iterates over possible G-point values and determines
        if the energy is less than G_{cut}. Valid values are appended to
        the output array. This function should not be called outside of
        initialization.

        Args:
            kpoint (np.array): the array containing the current k-point value
            gamma (bool): determines if G points for gamma-point only executable
                          should be generated

        Returns:
            a list containing valid G-points
        """

        if gamma:
            kmax = self._nbmax[0] + 1
        else:
            kmax = 2 * self._nbmax[0] + 1

        gpoints = []
        extra_gpoints = []
        extra_coeff_inds = []
        G_ind = 0
        for i in range(2 * self._nbmax[2] + 1):
            i3 = i - 2 * self._nbmax[2] - 1 if i > self._nbmax[2] else i
            for j in range(2 * self._nbmax[1] + 1):
                j2 = j - 2 * self._nbmax[1] - 1 if j > self._nbmax[1] else j
                for k in range(kmax):
                    k1 = k - 2 * self._nbmax[0] - 1 if k > self._nbmax[0] else k
                    if gamma and (
                        (k1 == 0 and j2 < 0) or (k1 == 0 and j2 == 0 and i3 < 0)
                    ):
                        continue
                    G = np.array([k1, j2, i3])
                    v = kpoint + G
                    g = np.linalg.norm(np.dot(v, self.b))
                    E = g ** 2 / self._C
                    if E < self.encut:
                        gpoints.append(G)
                        if gamma and (k1, j2, i3) != (0, 0, 0):
                            extra_gpoints.append(-G)
                            extra_coeff_inds.append(G_ind)
                        G_ind += 1
        return (gpoints, extra_gpoints, extra_coeff_inds)

    def evaluate_wavefunc(
        self, kpoint: int, band: int, r: np.ndarray, spin: int = 0, spinor: int = 0
    ) -> np.complex64:
        r"""
        Evaluates the wavefunction for a given position, r.

        The wavefunction is given by the k-point and band. It is evaluated
        at the given position by summing over the components. Formally,

        \psi_n^k (r) = \sum_{i=1}^N c_i^{n,k} \exp (i (k + G_i^{n,k}) \cdot r)

        where \psi_n^k is the wavefunction for the nth band at k-point k, N is
        the number of plane waves, c_i^{n,k} is the ith coefficient that
        corresponds to the nth band and k-point k, and G_i^{n,k} is the ith
        G-point corresponding to k-point k.

        NOTE: This function is very slow; a discrete fourier transform is the
        preferred method of evaluation (see Wavecar.fft_mesh).

        Args:
            kpoint (int): the index of the kpoint where the wavefunction
                            will be evaluated
            band (int): the index of the band where the wavefunction will be
                            evaluated
            r (np.array): the position where the wavefunction will be evaluated
            spin (int):  spin index for the desired wavefunction (only for
                            ISPIN = 2, default = 0)
            spinor (int): component of the spinor that is evaluated (only used
                            if vasp_type == 'ncl')
        Returns:
            a complex value corresponding to the evaluation of the wavefunction
        """
        v = self.Gpoints[kpoint] + self.kpoints[kpoint]
        u = np.dot(np.dot(v, self.b), r)
        if self.vasp_type.lower()[0] == "n":
            c = self.coeffs[kpoint][band][spinor, :]
        elif self.spin == 2:
            c = self.coeffs[spin][kpoint][band]
        else:
            c = self.coeffs[kpoint][band]
        return np.sum(np.dot(c, np.exp(1j * u, dtype=np.complex64))) / np.sqrt(self.vol)

    def fft_mesh(
        self, kpoint: int, band: int, spin: int = 0, spinor: int = 0, shift: bool = True
    ) -> np.ndarray:
        """
        Places the coefficients of a wavefunction onto an fft mesh.

        Once the mesh has been obtained, a discrete fourier transform can be
        used to obtain real-space evaluation of the wavefunction. The output
        of this function can be passed directly to numpy's fft function. For
        example:

            mesh = Wavecar('WAVECAR').fft_mesh(kpoint, band)
            evals = np.fft.ifftn(mesh)

        Args:
            kpoint (int): the index of the kpoint where the wavefunction
                            will be evaluated
            band (int): the index of the band where the wavefunction will be
                            evaluated
            spin (int):  the spin of the wavefunction for the desired
                            wavefunction (only for ISPIN = 2, default = 0)
            spinor (int): component of the spinor that is evaluated (only used
                            if vasp_type == 'ncl')
            shift (bool): determines if the zero frequency coefficient is
                            placed at index (0, 0, 0) or centered
        Returns:
            a numpy ndarray representing the 3D mesh of coefficients
        """
        if self.vasp_type.lower()[0] == "n":
            tcoeffs = self.coeffs[kpoint][band][spinor, :]
        elif self.spin == 2:
            tcoeffs = self.coeffs[spin][kpoint][band]
        else:
            tcoeffs = self.coeffs[kpoint][band]

        mesh = np.zeros(tuple(self.ng), dtype=np.complex)
        for gp, coeff in zip(self.Gpoints[kpoint], tcoeffs):
            t = tuple(gp.astype(np.int) + (self.ng / 2).astype(np.int))
            mesh[t] = coeff

        if shift:
            return np.fft.ifftshift(mesh)
        return mesh

    def get_parchg(
        self,
        poscar: Poscar,
        kpoint: int,
        band: int,
        spin: Optional[int] = None,
        spinor: Optional[int] = None,
        phase: bool = False,
        scale: int = 2,
    ) -> Chgcar:
        """
        Generates a Chgcar object, which is the charge density of the specified
        wavefunction.

        This function generates a Chgcar object with the charge density of the
        wavefunction specified by band and kpoint (and spin, if the WAVECAR
        corresponds to a spin-polarized calculation). The phase tag is a
        feature that is not present in VASP. For a real wavefunction, the phase
        tag being turned on means that the charge density is multiplied by the
        sign of the wavefunction at that point in space. A warning is generated
        if the phase tag is on and the chosen kpoint is not Gamma.

        Note: Augmentation from the PAWs is NOT included in this function. The
        maximal charge density will differ from the PARCHG from VASP, but the
        qualitative shape of the charge density will match.

        Args:
            poscar (pymatgen.io.vasp.inputs.Poscar): Poscar object that has the
                structure associated with the WAVECAR file
            kpoint (int): the index of the kpoint for the wavefunction
            band (int): the index of the band for the wavefunction
            spin (int): optional argument to specify the spin. If the Wavecar
                has ISPIN = 2, spin is None generates a Chgcar with total spin
                and magnetization, and spin == {0, 1} specifies just the spin
                up or down component.
            spinor (int): optional argument to specify the spinor component
                for noncollinear data wavefunctions (allowed values of None,
                0, or 1)
            phase (bool): flag to determine if the charge density is multiplied
                by the sign of the wavefunction. Only valid for real
                wavefunctions.
            scale (int): scaling for the FFT grid. The default value of 2 is at
                least as fine as the VASP default.
        Returns:
            a pymatgen.io.vasp.outputs.Chgcar object
        """
        if phase and not np.all(self.kpoints[kpoint] == 0.0):
            warnings.warn(
                "phase == True should only be used for the Gamma "
                "kpoint! I hope you know what you're doing!"
            )

        # scaling of ng for the fft grid, need to restore value at the end
        temp_ng = self.ng
        self.ng = self.ng * scale
        N = np.prod(self.ng)

        data = {}
        if self.spin == 2:
            if spin is not None:
                wfr = np.fft.ifftn(self.fft_mesh(kpoint, band, spin=spin)) * N
                den = np.abs(np.conj(wfr) * wfr)
                if phase:
                    den = np.sign(np.real(wfr)) * den
                data["total"] = den
            else:
                wfr = np.fft.ifftn(self.fft_mesh(kpoint, band, spin=0)) * N
                denup = np.abs(np.conj(wfr) * wfr)
                wfr = np.fft.ifftn(self.fft_mesh(kpoint, band, spin=1)) * N
                dendn = np.abs(np.conj(wfr) * wfr)
                data["total"] = denup + dendn
                data["diff"] = denup - dendn
        else:
            if spinor is not None:
                wfr = np.fft.ifftn(self.fft_mesh(kpoint, band, spinor=spinor)) * N
                den = np.abs(np.conj(wfr) * wfr)
            else:
                wfr = np.fft.ifftn(self.fft_mesh(kpoint, band, spinor=0)) * N
                wfr_t = np.fft.ifftn(self.fft_mesh(kpoint, band, spinor=1)) * N
                den = np.abs(np.conj(wfr) * wfr)
                den += np.abs(np.conj(wfr_t) * wfr_t)

            if phase and not (self.vasp_type.lower()[0] == "n" and spinor is None):
                den = np.sign(np.real(wfr)) * den
            data["total"] = den

        self.ng = temp_ng
        return Chgcar(poscar, data)

    def write_unks(self, directory: str) -> None:
        """
        Write the UNK files to the given directory.

        Writes the cell-periodic part of the bloch wavefunctions from the
        WAVECAR file to each of the UNK files. There will be one UNK file for
        each of the kpoints in the WAVECAR file.

        Note:
            wannier90 expects the full kpoint grid instead of the symmetry-
            reduced one that VASP stores the wavefunctions on. You should run
            a nscf calculation with ISYM=0 to obtain the correct grid.

        Args:
            directory (str): directory where the UNK files are written
        """
        out_dir = Path(directory).expanduser()
        if not out_dir.exists():
            out_dir.mkdir(parents=False)
        elif not out_dir.is_dir():
            raise ValueError("invalid directory")

        N = np.prod(self.ng)
        for ik in range(self.nk):
            fname = f"UNK{ik+1:05d}."
            if self.vasp_type.lower()[0] == "n":
                data = np.empty((self.nb, 2, *self.ng), dtype=np.complex128)
                for ib in range(self.nb):
                    data[ib, 0, :, :, :] = (
                        np.fft.ifftn(self.fft_mesh(ik, ib, spinor=0)) * N
                    )
                    data[ib, 1, :, :, :] = (
                        np.fft.ifftn(self.fft_mesh(ik, ib, spinor=1)) * N
                    )
                Unk(ik + 1, data).write_file(str(out_dir / (fname + "NC")))
            else:
                data = np.empty((self.nb, *self.ng), dtype=np.complex128)
                for ispin in range(self.spin):
                    for ib in range(self.nb):
                        data[ib, :, :, :] = (
                            np.fft.ifftn(self.fft_mesh(ik, ib, spin=ispin)) * N
                        )
                    Unk(ik + 1, data).write_file(str(out_dir / (fname + f"{ispin+1}")))


class Eigenval:
    """
    Object for reading EIGENVAL file.

    .. attribute:: filename

        string containing input filename

    .. attribute:: occu_tol

        tolerance for determining occupation in band properties

    .. attribute:: ispin

        spin polarization tag (int)

    .. attribute:: nelect

        number of electrons

    .. attribute:: nkpt

        number of kpoints

    .. attribute:: nbands

        number of bands

    .. attribute:: kpoints

        list of kpoints

    .. attribute:: kpoints_weights

        weights of each kpoint in the BZ, should sum to 1.

    .. attribute:: eigenvalues

        Eigenvalues as a dict of {(spin): np.ndarray(shape=(nkpt, nbands, 2))}.
        This representation is based on actual ordering in VASP and is meant as
        an intermediate representation to be converted into proper objects. The
        kpoint index is 0-based (unlike the 1-based indexing in VASP).
    """

    def __init__(self, filename, occu_tol=1e-8):
        """
        Reads input from filename to construct Eigenval object

        Args:
            filename (str):     filename of EIGENVAL to read in
            occu_tol (float):   tolerance for determining band gap

        Returns:
            a pymatgen.io.vasp.outputs.Eigenval object
        """

        self.filename = filename
        self.occu_tol = occu_tol

        with zopen(filename, "r") as f:
            self.ispin = int(f.readline().split()[-1])

            # useless header information
            for _ in range(4):
                f.readline()

            self.nelect, self.nkpt, self.nbands = list(map(int, f.readline().split()))

            self.kpoints = []
            self.kpoints_weights = []
            if self.ispin == 2:
                self.eigenvalues = {
                    Spin.up: np.zeros((self.nkpt, self.nbands, 2)),
                    Spin.down: np.zeros((self.nkpt, self.nbands, 2)),
                }
            else:
                self.eigenvalues = {Spin.up: np.zeros((self.nkpt, self.nbands, 2))}

            ikpt = -1
            for line in f:
                if re.search(r"(\s+[\-+0-9eE.]+){4}", str(line)):
                    ikpt += 1
                    kpt = list(map(float, line.split()))
                    self.kpoints.append(kpt[:-1])
                    self.kpoints_weights.append(kpt[-1])
                    for i in range(self.nbands):
                        sl = list(map(float, f.readline().split()))
                        if len(sl) == 3:
                            self.eigenvalues[Spin.up][ikpt, i, 0] = sl[1]
                            self.eigenvalues[Spin.up][ikpt, i, 1] = sl[2]
                        elif len(sl) == 5:
                            self.eigenvalues[Spin.up][ikpt, i, 0] = sl[1]
                            self.eigenvalues[Spin.up][ikpt, i, 1] = sl[3]
                            self.eigenvalues[Spin.down][ikpt, i, 0] = sl[2]
                            self.eigenvalues[Spin.down][ikpt, i, 1] = sl[4]

    @property
    def eigenvalue_band_properties(self):
        """
        Band properties from the eigenvalues as a tuple,
        (band gap, cbm, vbm, is_band_gap_direct).
        """

        vbm = -float("inf")
        vbm_kpoint = None
        cbm = float("inf")
        cbm_kpoint = None
        for spin, d in self.eigenvalues.items():
            for k, val in enumerate(d):
                for (eigenval, occu) in val:
                    if occu > self.occu_tol and eigenval > vbm:
                        vbm = eigenval
                        vbm_kpoint = k
                    elif occu <= self.occu_tol and eigenval < cbm:
                        cbm = eigenval
                        cbm_kpoint = k
        return max(cbm - vbm, 0), cbm, vbm, vbm_kpoint == cbm_kpoint


class Wavederf:
    """
    Object for reading a WAVEDERF file.

    Note: This file is only produced when LOPTICS is true AND vasp has been
    recompiled after uncommenting the line that calls
    WRT_CDER_BETWEEN_STATES_FORMATTED in linear_optics.F

    .. attribute:: data

        A numpy array containing the WAVEDERF data of the form below. It should
        be noted that VASP uses 1-based indexing for bands, but this is
        converted to 0-based numpy array indexing.

        For each kpoint (in the same order as in IBZKPT), and for each pair of
        bands:

            [ #kpoint index
             [ #band 1 index
              [ #band 2 index
               [cdum_x_real, cdum_x_imag, cdum_y_real, cdum_y_imag, cdum_z_real, cdum_z_imag]
              ]
             ]
            ]

        This structure follows the file format. Numpy array methods can be used
        to fetch data in a more useful way (e.g., get matrix elements between
        wo specific bands at each kpoint, fetch x/y/z components,
        real/imaginary parts, abs/phase, etc. )

    Author: Miguel Dias Costa
    """

    def __init__(self, filename):
        """
        Args:
            filename: Name of file containing WAVEDERF.
        """
        with zopen(filename, "rt") as f:
            header = f.readline().split()
            nb_kpoints = int(header[1])
            nb_bands = int(header[2])
            data = np.zeros((nb_kpoints, nb_bands, nb_bands, 6))
            for ik in range(nb_kpoints):
                for ib1 in range(nb_bands):
                    for ib2 in range(nb_bands):
                        # each line in the file includes besides the band
                        # indexes, which are redundant, each band's energy
                        # and occupation, which are already available elsewhere,
                        # so we store only the 6 matrix elements after this 6
                        # redundant values
                        data[ik][ib1][ib2] = [
                            float(element) for element in f.readline().split()[6:]
                        ]

            self.data = data
            self._nb_kpoints = nb_kpoints
            self._nb_bands = nb_bands

    @property
    def nb_bands(self):
        """
        returns the number of bands in the band structure
        """
        return self._nb_bands

    @property
    def nb_kpoints(self):
        """
        Returns the number of k-points in the band structure calculation
        """
        return self._nb_kpoints

    def get_elements_between_bands(self, band_i, band_j):
        """
        Method returning a numpy array with elements

        [cdum_x_real, cdum_x_imag, cdum_y_real, cdum_y_imag, cdum_z_real, cdum_z_imag]

        between bands band_i and band_j (vasp 1-based indexing) for all kpoints.

        Args:
            band_i (Integer): Index of band i
            band_j (Integer): Index of band j

        Returns:
            a numpy list of elements for each kpoint
        """
        if band_i < 1 or band_i > self.nb_bands or band_j < 1 or band_j > self.nb_bands:
            raise ValueError("Band index out of bounds")

        return self.data[:, band_i - 1, band_j - 1, :]


class Waveder:
    """
    Class for reading a WAVEDER file.
    The LOPTICS tag produces a WAVEDER file.
    The WAVEDER contains the derivative of the orbitals with respect to k.
    Author: Kamal Choudhary, NIST
    """

    def __init__(self, filename, gamma_only=False):
        """
        Args:
            filename: Name of file containing WAVEDER.
        """
        with open(filename, "rb") as fp:

            def readData(dtype):
                """ Read records from Fortran binary file and convert to
                np.array of given dtype. """
                data = b""
                while True:
                    prefix = np.fromfile(fp, dtype=np.int32, count=1)[0]
                    data += fp.read(abs(prefix))
                    suffix = np.fromfile(fp, dtype=np.int32, count=1)[0]
                    if abs(prefix) - abs(suffix):
                        raise RuntimeError(
                            "Read wrong amount of bytes.\n"
                            "Expected: %d, read: %d, suffix: %d."
                            % (prefix, len(data), suffix)
                        )
                    if prefix > 0:
                        break
                return np.frombuffer(data, dtype=dtype)

            nbands, nelect, nk, ispin = readData(np.int32)
            _ = readData(np.float)  # nodes_in_dielectric_function
            _ = readData(np.float)  # wplasmon
            if gamma_only:
                cder = readData(np.float)
            else:
                cder = readData(np.complex64)

            cder_data = cder.reshape((3, ispin, nk, nelect, nbands)).T

            self._cder_data = cder_data
            self._nkpoints = nk
            self._ispin = ispin
            self._nelect = nelect
            self._nbands = nbands

    @property
    def cder_data(self):
        """
        Returns the orbital derivative between states
        """
        return self._cder_data

    @property
    def nbands(self):
        """
        Returns the number of bands in the calculation
        """
        return self._nbands

    @property
    def nkpoints(self):
        """
        Returns the number of k-points in the calculation
        """
        return self._nkpoints

    @property
    def nelect(self):
        """
        Returns the number of electrons in the calculation
        """
        return self._nelect

    def get_orbital_derivative_between_states(
        self, band_i, band_j, kpoint, spin, cart_dir
    ):
        """
        Method returning a value
        between bands band_i and band_j for k-point index, spin-channel and cartesian direction.
        Args:
            band_i (Integer): Index of band i
            band_j (Integer): Index of band j
            kpoint (Integer): Index of k-point
            spin   (Integer): Index of spin-channel (0 or 1)
            cart_dir (Integer): Index of cartesian direction (0,1,2)

        Returns:
            a float value
        """
        if (
            band_i < 0
            or band_i > self.nbands - 1
            or band_j < 0
            or band_j > self.nelect - 1
        ):
            raise ValueError("Band index out of bounds")
        if kpoint > self.nkpoints:
            raise ValueError("K-point index out of bounds")
        if cart_dir > 2 or cart_dir < 0:
            raise ValueError("cart_dir index out of bounds")

        return self._cder_data[band_i, band_j, kpoint, spin, cart_dir]


class UnconvergedVASPWarning(Warning):
    """
    Warning for unconverged vasp run.
    """

    pass<|MERGE_RESOLUTION|>--- conflicted
+++ resolved
@@ -19,10 +19,6 @@
 from collections import defaultdict
 from typing import Optional, Tuple, List, Union, DefaultDict
 from pathlib import Path
-<<<<<<< HEAD
-=======
-from typing import DefaultDict, List, Optional, Tuple, Union
->>>>>>> fbf87eba
 
 import numpy as np
 from monty.dev import deprecated
@@ -824,22 +820,12 @@
             data=data,
         )
 
-<<<<<<< HEAD
-    def get_band_structure(
-        self,
-        kpoints_filename: Optional[str] = None,
-        efermi: Optional[Union[float, str]] = None,
-        line_mode: bool = False,
-        force_hybrid_mode: bool = False
-    ):
-=======
     def get_band_structure(self,
                            kpoints_filename: Optional[str] = None,
                            efermi: Optional[Union[float, str]] = None,
                            line_mode: bool = False,
                            force_hybrid_mode: bool = False
                            ):
->>>>>>> fbf87eba
         """
         Returns the band structure as a BandStructure object
 
@@ -1506,21 +1492,11 @@
     etc. are ignored.
     """
 
-<<<<<<< HEAD
-    def __init__(
-        self,
-        filename: str,
-        parse_projected_eigen: Union[bool, str] = False,
-        parse_potcar_file: Union[bool, str] = False,
-        occu_tol: float = 1e-8
-    ):
-=======
     def __init__(self,
                  filename: str,
                  parse_projected_eigen: Union[bool, str] = False,
                  parse_potcar_file: Union[bool, str] = False,
                  occu_tol: float = 1e-8):
->>>>>>> fbf87eba
         """
         Args:
             filename: Filename to parse
