--- conflicted
+++ resolved
@@ -31,9 +31,6 @@
     separate error handling software.
     """
 
-<<<<<<< HEAD
-    def __init__(self, molecule, rem, opt=None, pcm=None, solvent=None, smx=None, plots=None):
-=======
     def __init__(self, molecule, rem, opt=None, pcm=None, solvent=None, smx=None):
         """
         Args:
@@ -50,7 +47,6 @@
                 The different opt sections are: CONSTRAINT, FIXED, DUMMY, and CONNECT
                 Ex. opt = {"CONSTRAINT": ["tors 2 3 4 5 25.0", "tors 2 5 7 9 80.0"], "FIXED": ["2 XY"]}
         """
->>>>>>> 814e13fa
         self.molecule = molecule
         self.rem = lower_and_check_unique(rem)
         self.opt = opt
